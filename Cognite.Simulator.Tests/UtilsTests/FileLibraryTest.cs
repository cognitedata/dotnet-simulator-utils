﻿using Cognite.Extractor.StateStorage;
using Cognite.Extractor.Utils;
using Cognite.Simulator.Extensions;
using Cognite.Simulator.Utils;
using CogniteSdk.Alpha;
using Microsoft.Extensions.DependencyInjection;
using Microsoft.Extensions.Logging;
using System;
using System.Collections.Generic;
using System.IO;
using System.Linq;
using System.Threading;
using System.Threading.Tasks;
using Xunit;

namespace Cognite.Simulator.Tests.UtilsTests
{
    [Collection(nameof(SequentialTestCollection))]
    public class FileLibraryTest
    {
        [Fact]
        public async Task TestModelLibrary()
        {
            var services = new ServiceCollection();
            services.AddCogniteTestClient();
            services.AddHttpClient<FileDownloadClient>();
            services.AddSingleton<ModeLibraryTest>();
            services.AddSingleton<StagingArea<ModelParsingInfo>>();
            StateStoreConfig stateConfig = null;

            try
            {
                using var provider = services.BuildServiceProvider();
                stateConfig = provider.GetRequiredService<StateStoreConfig>();
                using var source = new CancellationTokenSource();

                var lib = provider.GetRequiredService<ModeLibraryTest>();
                await lib.Init(source.Token).ConfigureAwait(false);

                bool dirExists = Directory.Exists("./files");
                Assert.True(dirExists, "Should have created a directory for the files");

                var cdf = provider.GetRequiredService<CogniteDestination>();

                // Precondition: verify that revisions exist in CDF
                var revisions = await cdf.CogniteClient.Alpha.Simulators.ListSimulatorModelRevisionsAsync(
                    new SimulatorModelRevisionQuery
                    {
                        Filter = new SimulatorModelRevisionFilter
                        {
                            ModelExternalIds = new []{ "PROSPER-Connector_Test_Model" },
                        },
                    }).ConfigureAwait(false);

                var revisionMap = revisions.Items.ToDictionary(r => r.ExternalId, r => r);

                // PROSPER-Connector_Test_Model-1 should exist in CDF
                Assert.Contains("PROSPER-Connector_Test_Model-1", revisionMap);
                Assert.Contains("PROSPER-Connector_Test_Model-2", revisionMap);

                var libState = (IReadOnlyDictionary<string, TestFileState>)lib.State;

                Assert.NotEmpty(lib.State);
                var v1 = Assert.Contains(
                    revisionMap["PROSPER-Connector_Test_Model-1"].Id.ToString(), // This this revision should exist in CDF
                    libState);
                Assert.Equal("PROSPER", v1.Source);
                Assert.Equal("Connector Test Model", v1.ModelName);
                Assert.Equal("PROSPER-Connector_Test_Model", v1.ModelExternalId);
                Assert.Equal(1, v1.Version);
                Assert.False(v1.Processed);

                var v2 = Assert.Contains(
                    revisionMap["PROSPER-Connector_Test_Model-2"].Id.ToString(), // This this revision should exist in CDF
                    libState);
                Assert.Equal("PROSPER", v2.Source);
                Assert.Equal("Connector Test Model", v2.ModelName);
                Assert.Equal("PROSPER-Connector_Test_Model", v2.ModelExternalId);
                Assert.Equal(2, v2.Version);
                Assert.False(v2.Processed);

                // Start the library update loop that download and parses the files, stop after 5 secs
                using var linkedTokenSource = CancellationTokenSource.CreateLinkedTokenSource(source.Token);
                var linkedToken = linkedTokenSource.Token;
                linkedTokenSource.CancelAfter(TimeSpan.FromSeconds(5)); // should be enough time to download the file from CDF and parse it
                var modelLibTasks = lib.GetRunTasks(linkedToken);
                await modelLibTasks
                    .RunAll(linkedTokenSource)
                    .ConfigureAwait(false);

                // Verify that the files were downloaded and processed
                Assert.True(v1.Processed);
                Assert.False(string.IsNullOrEmpty(v1.FilePath));
                Assert.False(File.Exists(v1.FilePath)); // Should only have the latest version
                Assert.True(v2.Processed);
                Assert.False(string.IsNullOrEmpty(v2.FilePath));
                Assert.True(File.Exists(v2.FilePath));

                var latest = lib.GetLatestModelVersion(v1.Source, v1.ModelName);
                Assert.NotNull(latest);
                Assert.Equal(v2, latest);

                var log1 = await lib.StagingArea.GetEntry(v1.Id, source.Token);
                Assert.NotNull(log1);
                Assert.True(log1.Parsed);
                Assert.False(log1.Error);
                Assert.Equal(ParsingStatus.success, log1.Status);

                var log2 = await lib.StagingArea.GetEntry(v2.Id, source.Token);
                Assert.NotNull(log2);
                Assert.True(log2.Parsed);
                Assert.False(log2.Error);
                Assert.Equal(ParsingStatus.success, log2.Status);
            }
            finally
            {
                if (Directory.Exists("./files"))
                {
                    Directory.Delete("./files", true);
                }
                if (stateConfig != null)
                {
                    StateUtils.DeleteLocalFile(stateConfig.Location);
                }
            }
        }

        [Fact]
        public async Task TesConfigurationLibrary()
        {
            var services = new ServiceCollection();
            services.AddCogniteTestClient();
            services.AddHttpClient<FileDownloadClient>();
            services.AddSingleton<ConfigurationLibraryTest>();

            StateStoreConfig stateConfig = null;

            try
            {
                using var provider = services.BuildServiceProvider();
                stateConfig = provider.GetRequiredService<StateStoreConfig>();
                using var source = new CancellationTokenSource();

                var lib = provider.GetRequiredService<ConfigurationLibraryTest>();
                await lib.Init(source.Token).ConfigureAwait(false);

                bool dirExists = Directory.Exists("./configurations");
                Assert.True(dirExists, "Should have created a directory for the files");

                Assert.NotEmpty(lib.State);
                var state = Assert.Contains(
                    "PROSPER-SC-IPR_VLP-Connector_Test_Model", // This simulator configuration should exist in CDF
                    (IReadOnlyDictionary<string, TestConfigurationState>)lib.State);
                Assert.Equal("PROSPER", state.Source);
                Assert.Equal("Connector Test Model", state.ModelName);

                // Start the library update loop that download and parses the files, stop after 5 secs
                using var linkedTokenSource = CancellationTokenSource.CreateLinkedTokenSource(source.Token);
                var linkedToken = linkedTokenSource.Token;
                linkedTokenSource.CancelAfter(TimeSpan.FromSeconds(5)); // should be enough time to download the file from CDF and parse it
                var modelLibTasks = lib.GetRunTasks(linkedToken);
                await modelLibTasks
                    .RunAll(linkedTokenSource)
                    .ConfigureAwait(false);

                // Verify that the files were downloaded and processed
                Assert.True(state.Deserialized);
                Assert.False(string.IsNullOrEmpty(state.FilePath));
                Assert.True(File.Exists(state.FilePath));

                var simConf = lib.GetSimulationConfiguration(
                    "PROSPER", "Connector Test Model", "IPR/VLP", null);
                Assert.NotNull(simConf);
                Assert.Equal("IPR/VLP", simConf.CalculationType);
                foreach (var input in simConf.InputTimeSeries)
                {
                    Assert.NotNull(input.Name);
                    Assert.NotNull(input.SensorExternalId);
                    Assert.Null(input.SampleExternalId);
                }
                var simConfState = lib.GetSimulationConfigurationState(
                    "PROSPER", "Connector Test Model", "IPR/VLP", null);
                Assert.NotNull(simConfState);
                Assert.Equal(state, simConfState);
            }
            finally
            {
                if (Directory.Exists("./configurations"))
                {
                    Directory.Delete("./configurations", true);
                }
                if (stateConfig != null)
                {
                    StateUtils.DeleteLocalFile(stateConfig.Location);
                }
            }
        }

        [Fact]
        public async Task TestConfigurationLibraryWithConstInputs()
        {
            var services = new ServiceCollection();
            services.AddCogniteTestClient();
            services.AddHttpClient<FileDownloadClient>();
            services.AddSingleton<ConfigurationLibraryTest>();

            StateStoreConfig stateConfig = null;

            try
            {
                using var provider = services.BuildServiceProvider();
                stateConfig = provider.GetRequiredService<StateStoreConfig>();
                using var source = new CancellationTokenSource();

                var lib = provider.GetRequiredService<ConfigurationLibraryTest>();
                await lib.Init(source.Token).ConfigureAwait(false);

                bool dirExists = Directory.Exists("./configurations");
                Assert.True(dirExists, "Should have created a directory for the files");

                Assert.NotEmpty(lib.State);
                var state = Assert.Contains(
                    "PROSPER-SC-UserDefined-SRTWCI-Connector_Test_Model", // This simulator configuration should exist in CDF
                    (IReadOnlyDictionary<string, TestConfigurationState>)lib.State);
                Assert.Equal("PROSPER", state.Source);
                Assert.Equal("Connector Test Model", state.ModelName);

                // Start the library update loop that download and parses the files, stop after 5 secs
                using var linkedTokenSource = CancellationTokenSource.CreateLinkedTokenSource(source.Token);
                var linkedToken = linkedTokenSource.Token;
                linkedTokenSource.CancelAfter(TimeSpan.FromSeconds(5)); // should be enough time to download the file from CDF and parse it
                var modelLibTasks = lib.GetRunTasks(linkedToken);
                await modelLibTasks
                    .RunAll(linkedTokenSource)
                    .ConfigureAwait(false);

                // Verify that the files were downloaded and processed
                Assert.True(state.Deserialized);
                Assert.False(string.IsNullOrEmpty(state.FilePath));
                Assert.True(File.Exists(state.FilePath));

                var simConf = lib.GetSimulationConfiguration(
                    "PROSPER", "Connector Test Model", "Simulation Runner Test With Constant Inputs");
                Assert.NotNull(simConf);
                Assert.Equal("UserDefined", simConf.CalculationType);
                Assert.Equal("Simulation Runner Test With Constant Inputs", simConf.CalculationName);
                Assert.Equal("SRTWCI", simConf.CalcTypeUserDefined);
                
                Assert.Empty(simConf.InputTimeSeries);
                Assert.NotEmpty(simConf.InputConstants);
                foreach (var input in simConf.InputConstants)
                {
                    Assert.NotNull(input.Value);
                    Assert.NotNull(input.Type);
                    Assert.NotNull(input.Name);
                    Assert.StartsWith("SimConnect-IntegrationTests-IC", input.SaveTimeseriesExternalId);
                }

                var simConfState = lib.GetSimulationConfigurationState(
                    "PROSPER", "Connector Test Model", "Simulation Runner Test With Constant Inputs");
                Assert.NotNull(simConfState);
                Assert.Equivalent(state, simConfState, true);
            }
            finally
            {
                if (Directory.Exists("./configurations"))
                {
                    Directory.Delete("./configurations", true);
                }
                if (stateConfig != null)
                {
                    StateUtils.DeleteLocalFile(stateConfig.Location);
                }
            }
        }
    }

    /// <summary>
    /// Simple test state to keep track of files that have been processed
    /// </summary>
    public class TestFileState : ModelStateBase
    {
        public bool Processed { get; set; }

        public override bool IsExtracted => Processed;

        public TestFileState(string id) : base(id)
        {
        }
        public override string GetExtension()
        {
            return "out";
        }

    }

    /// <summary>
    /// File library is abstract. Implement a simple mock library
    /// to test the base functionality
    /// </summary>
    public class ModeLibraryTest : ModelLibraryBase<TestFileState, ModelStateBasePoco, ModelParsingInfo>
    {
        public ModeLibraryTest(
            CogniteDestination cdf,
            ILogger<ModeLibraryTest> logger,
            FileDownloadClient downloadClient,
            StagingArea<ModelParsingInfo> staging,
            IExtractionStateStore store = null) :
            base(
                new FileLibraryConfig
                {
                    FilesDirectory = "./files",
                    FilesTable = "LibraryFiles",
                    LibraryId = "LibraryState",
                    LibraryTable = "Library",
                    LibraryUpdateInterval = 2, // Update every 2 seconds
                    StateStoreInterval = 2, // Save state every 2 seconds
                },
                new List<SimulatorConfig>
                {
                    new SimulatorConfig
                    {
                        Name = "PROSPER",
                        DataSetId = CdfTestClient.TestDataset
                    }
                },
                cdf,
                logger,
                downloadClient,
                staging,
                store)
        {
        }

        public StagingArea<ModelParsingInfo> StagingArea => Staging;

        protected override Task ExtractModelInformation(IEnumerable<TestFileState> modelStates, CancellationToken token)
        {
            return Task.Run(() =>
            {
                foreach (var state in modelStates)
                {
                    state.ParsingInfo.SetSuccess("Model parsed successfully");
                    state.Processed = true;
                }
            }, token);
        }

        protected override TestFileState StateFromRoutineRevision(SimulatorRoutineRevision routineRevision, SimulatorRoutine routine)
        {
            throw new NotImplementedException();
        }

        protected override TestFileState StateFromModelRevision(SimulatorModelRevision modelRevision, CogniteSdk.Alpha.SimulatorModel model)
        {
            if (modelRevision == null)
<<<<<<< HEAD
            {
                throw new ArgumentNullException(nameof(modelRevision));
            }

            if (model == null)
            {
                throw new ArgumentNullException(nameof(model));
            }

            return new TestFileState(modelRevision.Id.ToString())
            {
=======
            {
                throw new ArgumentNullException(nameof(modelRevision));
            }

            if (model == null)
            {
                throw new ArgumentNullException(nameof(model));
            }

            return new TestFileState(modelRevision.Id.ToString())
            {
>>>>>>> 441e40f8
                CdfId = modelRevision.FileId,
                DataSetId = modelRevision.DataSetId,
                CreatedTime = modelRevision.CreatedTime,
                UpdatedTime = modelRevision.LastUpdatedTime,
                ModelName = model.Name,
                ModelExternalId = modelRevision.ModelExternalId,
                Source = modelRevision.SimulatorExternalId,
                Processed = false,
                Version = modelRevision.VersionNumber,
            };
        }
    }

    public class TestConfigurationState : ConfigurationStateBase
    {
        public TestConfigurationState(string id) : base(id)
        {
        }
    }

    public class ConfigurationLibraryTest :
        ConfigurationLibraryBase<TestConfigurationState, FileStatePoco, SimulationConfigurationWithRoutine>
    {
        public ConfigurationLibraryTest(
            CogniteDestination cdf, 
            ILogger<ConfigurationLibraryTest> logger, 
            FileDownloadClient downloadClient, 
            IExtractionStateStore store = null) : 
            base(
                new FileLibraryConfig
                {
                    FilesDirectory = "./configurations",
                    FilesTable = "ConfigurationFiles",
                    LibraryId = "ConfigurationState",
                    LibraryTable = "Library",
                    LibraryUpdateInterval = 2, // Update every 2 seconds
                    StateStoreInterval = 2, // Save state every 2 seconds
                },
                new List<SimulatorConfig>
                {
                    new SimulatorConfig
                    {
                        Name = "PROSPER",
                        DataSetId = CdfTestClient.TestDataset
                    }
                },
                cdf, logger, downloadClient, store)
        {
        }

        protected override TestConfigurationState StateFromRoutineRevision(SimulatorRoutineRevision routineRevision, SimulatorRoutine routine)
        {
            throw new NotImplementedException();
        }

        // protected override TestConfigurationState StateFromFile(CogniteSdk.File file)
        // {
        //     return new TestConfigurationState(file.ExternalId)
        //     {
        //         CdfId = file.Id,
        //         DataSetId = file.DataSetId,
        //         CreatedTime = file.CreatedTime,
        //         UpdatedTime = file.LastUpdatedTime,
        //         ModelName = file.Metadata[ModelMetadata.NameKey],
        //         Source = file.Source,
        //         Deserialized = false
        //     };
        // }

        protected override TestConfigurationState StateFromModelRevision(SimulatorModelRevision modelRevision, CogniteSdk.Alpha.SimulatorModel model)
        {
            throw new NotImplementedException();
        }

        protected override TestConfigurationState StateFromModelRevision(SimulatorModelRevision modelRevision, CogniteSdk.Alpha.SimulatorModel model)
        {
            throw new NotImplementedException();
        }
    }
}<|MERGE_RESOLUTION|>--- conflicted
+++ resolved
@@ -354,7 +354,6 @@
         protected override TestFileState StateFromModelRevision(SimulatorModelRevision modelRevision, CogniteSdk.Alpha.SimulatorModel model)
         {
             if (modelRevision == null)
-<<<<<<< HEAD
             {
                 throw new ArgumentNullException(nameof(modelRevision));
             }
@@ -366,19 +365,6 @@
 
             return new TestFileState(modelRevision.Id.ToString())
             {
-=======
-            {
-                throw new ArgumentNullException(nameof(modelRevision));
-            }
-
-            if (model == null)
-            {
-                throw new ArgumentNullException(nameof(model));
-            }
-
-            return new TestFileState(modelRevision.Id.ToString())
-            {
->>>>>>> 441e40f8
                 CdfId = modelRevision.FileId,
                 DataSetId = modelRevision.DataSetId,
                 CreatedTime = modelRevision.CreatedTime,
