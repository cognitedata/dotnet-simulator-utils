﻿using Cognite.Extractor.StateStorage;
using Cognite.Extractor.Utils;
using Cognite.Simulator.Utils;
using CogniteSdk;
using CogniteSdk.Alpha;
using Microsoft.Extensions.DependencyInjection;
using Microsoft.Extensions.Logging;
using System;
using System.Collections.Generic;
using System.IO;
using System.Linq;
using System.Threading;
using System.Threading.Tasks;
using Xunit;

using DataPointsQuery = CogniteSdk.DataPointsQuery;
using DataPointsQueryItem = CogniteSdk.DataPointsQueryItem;

namespace Cognite.Simulator.Tests.UtilsTests
{
    public class FactIfAttribute : FactAttribute
    {
        public FactIfAttribute(string envVar, string skipReason)
        {
            var envFlag = Environment.GetEnvironmentVariable(envVar);
            if (envFlag == null || envFlag != "true")
            {
                Skip = skipReason;
            }
        }
    }

    [Collection(nameof(SequentialTestCollection))]
    public class SimulationRunnerTest
    {

        public static IEnumerable<object[]> InputParams => 
            new List<object[]>
            {
                // 1. timeseries inputs
                new object[] {
                    SeedData.SimulatorRoutineCreateWithTsAndExtendedIO,
                    SeedData.SimulatorRoutineRevisionWithTsAndExtendedIO,
                    new List<SimulationInputOverride>(),
                    SimulatorValue.Create(2037.478183282069),
                    true // check for timeseries
                },
                // 2. constant inputs
                new object[] {
                    SeedData.SimulatorRoutineCreateWithExtendedIO,
                    SeedData.SimulatorRoutineRevisionWithExtendedIO,
                    new List<SimulationInputOverride>(),
                    SimulatorValue.Create(142),
                    true
                },
                // 3. constant inputs with override
                new object[] {
                    SeedData.SimulatorRoutineCreateWithExtendedIO,
                    SeedData.SimulatorRoutineRevisionWithExtendedIO,
                    new List<SimulationInputOverride> {
                        new SimulationInputOverride {
                            ReferenceId = "IC1",
                            Value = new SimulatorValue.Double(-42),
                        },
                    },
                    SimulatorValue.Create(58),
                    true
                },
                // 4. constant string inputs
                new object[] {
                    SeedData.SimulatorRoutineCreateWithStringsIO,
                    SeedData.SimulatorRoutineRevisionWithStringsIO,
                    new List<SimulationInputOverride>(),
                    SimulatorValue.Create("42"),
                    false
                },
                // 5. timeseries inputs with override
                new object[] {
                    SeedData.SimulatorRoutineCreateWithTsAndExtendedIO,
                    SeedData.SimulatorRoutineRevisionWithTsAndExtendedIO,
                    new List<SimulationInputOverride> {
                        new SimulationInputOverride {
                            ReferenceId = "IT1",
                            Value = new SimulatorValue.Double(2345),
                        },
                    },
                    SimulatorValue.Create(2345),
                    true
                },
                // 6. timeseries inputs with disabled data sampling (used latest value)
                new object[] {
                    SeedData.SimulatorRoutineCreateWithTsNoDataSampling,
                    SeedData.SimulatorRoutineRevisionWithTsNoDataSampling,
                    new List<SimulationInputOverride>(),
                    SimulatorValue.Create(2037.7438329838599),
                    false
                },
            };

        private const long validationEndOverwrite = 1631304000000L;

        [Theory]
        [MemberData(nameof(InputParams))]
        public async Task TestSimulationRunnerBase(
            SimulatorRoutineCreateCommandItem createRoutineItem, 
            SimulatorRoutineRevisionCreate createRevisionItem,
            IEnumerable<SimulationInputOverride> inputOverrides,
            SimulatorValue expectedResult,
            bool checkTs
        ) {
            var services = new ServiceCollection();
            services.AddCogniteTestClient();
            services.AddHttpClient<FileStorageClient>();
            services.AddSingleton<ModeLibraryTest>();
            services.AddSingleton<ModelParsingInfo>();
            services.AddSingleton<RoutineLibraryTest>();
            services.AddSingleton<SampleSimulationRunner>();
            services.AddSingleton<SampleSimulatorClient>();
            services.AddSingleton(new ConnectorConfig
            {
                NamePrefix = SeedData.TestIntegrationExternalId,
                AddMachineNameSuffix = false,
            });

            StateStoreConfig stateConfig = null;

            var tsToDelete = new List<string>();

            using var source = new CancellationTokenSource();
            using var provider = services.BuildServiceProvider();
            var cdf = provider.GetRequiredService<Client>();
            var FileStorageClient = provider.GetRequiredService<FileStorageClient>();

            await SeedData.GetOrCreateSimulator(cdf, SeedData.SimulatorCreate).ConfigureAwait(false);

            await TestHelpers.SimulateASimulatorRunning(cdf, SeedData.TestIntegrationExternalId).ConfigureAwait(true);

            // prepopulate routine in CDF
            SimulatorRoutineRevision revision = await SeedData.GetOrCreateSimulatorRoutineRevision(
                cdf,
                FileStorageClient,
                createRoutineItem,
                createRevisionItem
            ).ConfigureAwait(false);

            try
            {
                stateConfig = provider.GetRequiredService<StateStoreConfig>();

                var modelLib = provider.GetRequiredService<ModeLibraryTest>();
                var configLib = provider.GetRequiredService<RoutineLibraryTest>();
                var runner = provider.GetRequiredService<SampleSimulationRunner>();
                var sink = provider.GetRequiredService<ScopedRemoteApiSink>();

                // Run model and configuration libraries to fetch the test model and
                // test simulation configuration from CDF
                await modelLib.Init(source.Token).ConfigureAwait(false);
                await configLib.Init(source.Token).ConfigureAwait(false);

                // models are only processed right before the run happens (because we don't run the tasks from ModelLibrary)
                // so this should be empty
                var processedModels = modelLib._state.Values.Where(m => m.FilePath != null && m.Processed);
                Assert.Empty(processedModels);

                var routineRevision = await configLib.GetRoutineRevision(revision.ExternalId).ConfigureAwait(false);
                Assert.NotNull(routineRevision);
                var configObj = routineRevision.Configuration;
                Assert.NotNull(configObj);

                var outTsIds = configObj.Outputs.Where(o => !string.IsNullOrEmpty(o.SaveTimeseriesExternalId)).Select(o => o.SaveTimeseriesExternalId).ToList();
                tsToDelete.AddRange(outTsIds);
                var inTsIds = configObj.Inputs.Where(o => !string.IsNullOrEmpty(o.SaveTimeseriesExternalId)).Select(o => o.SaveTimeseriesExternalId).ToList();
                tsToDelete.AddRange(inTsIds);

                var runs = await cdf.Alpha.Simulators.CreateSimulationRunsAsync(
                    new List<SimulationRunCreate>
                    {
                        new SimulationRunCreate
                        {
                            RoutineExternalId = routineRevision.RoutineExternalId,
                            RunType = SimulationRunType.external,
                            RunTime = validationEndOverwrite,
                            Inputs = inputOverrides.Any() ? inputOverrides : null
                        }
                    }, source.Token).ConfigureAwait(false);
                Assert.NotEmpty(runs);
                var run = runs.First();

                var modelRevisionRes = await cdf.Alpha.Simulators.RetrieveSimulatorModelRevisionsAsync(
                    new List<Identity> { new Identity(run.ModelRevisionExternalId) }, source.Token).ConfigureAwait(false);

                var modelRevision = modelRevisionRes.First();

                // Run the simulation runner and verify that the run above was picked up for execution
                using var linkedTokenSource2 = CancellationTokenSource.CreateLinkedTokenSource(source.Token);
                var linkedToken2 = linkedTokenSource2.Token;
                linkedTokenSource2.CancelAfter(TimeSpan.FromSeconds(10));
                var taskList2 = new List<Task> { runner.Run(linkedToken2) };
                await taskList2.RunAll(linkedTokenSource2).ConfigureAwait(false);

                Assert.Empty(modelLib._temporaryState); // temporary state should be empty after running the model as it cleans up automatically
                Assert.Empty(Directory.GetFiles("./files/temp"));

                var runUpdatedRes = await cdf.Alpha.Simulators.RetrieveSimulationRunsAsync(
                    new List<long> { run.Id }, source.Token).ConfigureAwait(false);

                Assert.NotEmpty(runUpdatedRes);
                var runUpdated = runUpdatedRes.First();
                Assert.Equal(SimulationRunStatus.success, runUpdated.Status);
                Assert.Equal("Simulation ran to completion", runUpdated.StatusMessage);
                Assert.NotNull(runUpdated.SimulationTime);
                var simulationTime = runUpdated.SimulationTime.Value;

                var logsRes = await cdf.Alpha.Simulators.RetrieveSimulatorLogsAsync(
                    new List<Identity> { new Identity(runUpdated.LogId.Value) }, source.Token).ConfigureAwait(false);

                // this test is not running the full connector runtime
                // so logs are not being automatically sent to CDF
                var logData = logsRes.First().Data;
                Assert.Empty(logData);

                await sink.Flush(cdf.Alpha.Simulators, CancellationToken.None).ConfigureAwait(false);

                // check logs again after flushing
                logsRes = await cdf.Alpha.Simulators.RetrieveSimulatorLogsAsync(
                    new List<Identity> { new Identity(runUpdated.LogId.Value) }, source.Token).ConfigureAwait(false);

                logData = logsRes.First().Data;
                Assert.NotEmpty(logData);
                Assert.Equal("Running a sample routine, not a real simulation", logData.First().Message);

                // check inputs/outputs from the /runs/data/list endpoint
                var runDataRes = await cdf.Alpha.Simulators.ListSimulationRunsDataAsync(
                    new List<long> { run.Id }, source.Token).ConfigureAwait(false);
                Assert.NotEmpty(runDataRes);
                var inputs = runDataRes.First().Inputs;
                Assert.NotEmpty(inputs);
                foreach (var input in inputs)
                {
                    Assert.Contains(input.ReferenceId, configObj.Inputs.Select(i => i.ReferenceId));
                    if (input.TimeseriesExternalId != null)
                    {
                        Assert.Contains(input.TimeseriesExternalId, inTsIds);
                    }
                    if (inputOverrides.Any(i => i.ReferenceId == input.ReferenceId)) {
                        Assert.True(input.Overridden);
                        var inputValue = input.Value as SimulatorValue.Double;
                        var inputOverride = inputOverrides.First(i => i.ReferenceId == input.ReferenceId).Value as SimulatorValue.Double;
                        Assert.Equal(inputValue?.Value, inputOverride?.Value);
                    } else {
                        Assert.NotEqual(input.Overridden, true);
                    }
                }

                Assert.NotEmpty(runDataRes);
                Assert.NotEmpty(runDataRes.First().Outputs);

                var resultValue = runDataRes.First().Outputs.First().Value;
                Assert.Equal(expectedResult?.Type, resultValue.Type);
                Assert.Equal(expectedResult, resultValue);

                if (checkTs) {
                    Assert.True(outTsIds.Any());
                    Assert.True(inTsIds.Any());

                    // Check that output time series were created
                    var outTs = await cdf.TimeSeries.RetrieveAsync(outTsIds, true, source.Token).ConfigureAwait(false);
                    Assert.True(outTs.Any(), $"No output time series were created [{string.Join(",", outTsIds)}]");
                    Assert.Equal(outTsIds.Count, outTs.Count());

                    // Check that input time series were created
                    var inTs = await cdf.TimeSeries.RetrieveAsync(inTsIds, true, source.Token).ConfigureAwait(false);
                    Assert.True(inTs.Any(), $"No input time series were created [{string.Join(",", inTsIds)}]");
                    Assert.Equal(inTsIds.Count, inTs.Count());

                    // Check that the correct output was added as a data point
                    var outDps = await cdf.DataPoints.ListAsync(
                        new DataPointsQuery
                        {
                            Start = simulationTime.ToString(),
                            End = (simulationTime + 1).ToString(),
                            Items = outTs.Select(o => new DataPointsQueryItem
                            {
                                ExternalId = o.ExternalId
                            })
                        }, source.Token).ConfigureAwait(false);
                    Assert.True(outDps.Items.Any());
                    Assert.NotNull(SampleRoutine._output);
                    Assert.Equal(SampleRoutine._output, outDps.Items.First().NumericDatapoints.Datapoints.First().Value);

                    // Check that the correct input sample was added as a data point
                    var inDps = await cdf.DataPoints.ListAsync(
                        new DataPointsQuery
                        {
                            Start = simulationTime.ToString(),
                            End = (simulationTime + 1).ToString(),
                            Items = inTs.Select(i => new DataPointsQueryItem
                            {
                                ExternalId = i.ExternalId
                            })
                        }, source.Token).ConfigureAwait(false);
                    Assert.True(inDps.Items.Any());
                    Assert.NotEmpty(SampleRoutine._inputs);
                    Assert.Contains(inDps.Items.First().NumericDatapoints.Datapoints.First().Value, SampleRoutine._inputs);
                }
            }
            finally
            {
                if (tsToDelete.Any())
                {
                    await cdf.TimeSeries.DeleteAsync(new TimeSeriesDelete
                    {
                        IgnoreUnknownIds = true,
                        Items = tsToDelete.Select(i => new Identity(i)).ToList()
                    }, source.Token).ConfigureAwait(false);
                }
                provider.Dispose(); // Dispose provider to also dispose managed services
                if (Directory.Exists("./files"))
                {
                    Directory.Delete("./files", true);
                }
                if (stateConfig != null)
                {
                    StateUtils.DeleteLocalFile(stateConfig.Location);
                }
                await SeedData.DeleteSimulator(cdf, SeedData.SimulatorCreate.ExternalId);
            }

        }
    }

    public class SampleRoutine : RoutineImplementationBase
    {
        public static List<double> _inputs;
        public static double? _output;

        private ILogger _logger;
        public SampleRoutine(SimulatorRoutineRevision config, Dictionary<string, SimulatorValueItem> inputData, ILogger logger)
            :base(config, inputData, logger)
        {
            _inputs = new List<double>();
            _output = null;
            _logger = logger;
        }
        
        public override SimulatorValueItem GetOutput(SimulatorRoutineRevisionOutput outputConfig, Dictionary<string, string> arguments)
        {
            SimulatorValue outputValue;
            if (outputConfig == null)
            {
                throw new ArgumentNullException(nameof(outputConfig));
            }
            if (_output == null)
            {
                throw new InvalidOperationException("Output value not set");
            }
            if (outputConfig.ValueType == SimulatorValueType.DOUBLE)
            {
                outputValue = new SimulatorValue.Double(_output.Value);   
            } else if (outputConfig.ValueType == SimulatorValueType.STRING)
            {
                outputValue = new SimulatorValue.String(_output.ToString());
            } else {
                throw new InvalidOperationException("Unsupported value type");
            }
            return new SimulatorValueItem() {
                Value = outputValue,
                ReferenceId = outputConfig.ReferenceId,
                TimeseriesExternalId = outputConfig.SaveTimeseriesExternalId,
                Unit = outputConfig.Unit != null ? new SimulatorValueUnit() {
                    Name = outputConfig.Unit.Name,
                } : null,
                ValueType = outputConfig.ValueType
            };
        }

        public override void RunCommand(Dictionary<string, string> arguments)
        {
            if (arguments == null)
            {
                throw new ArgumentNullException(nameof(arguments));
            }
            if(arguments.TryGetValue("command", out var cmd)) {
                if (cmd == "Simulate")
                {
                    _output = _inputs.Sum();
                }
            } else {
                throw new InvalidOperationException("No command provided");
            }
        }

        public override void SetInput(SimulatorRoutineRevisionInput inputConfig, SimulatorValueItem input, Dictionary<string, string> arguments)
        {
            double value;
            if (input == null)
            {
                throw new ArgumentNullException(nameof(input));
            }
            if (input.Value == null)
            {
                throw new ArgumentNullException(nameof(input.Value));
            }
            if (input.Value.Type == SimulatorValueType.DOUBLE)
            {
                var doubleValue = input.Value as SimulatorValue.Double;
                if (doubleValue == null)
                {
                    throw new InvalidOperationException("Could not parse input value");
                }
                value = doubleValue.Value;
            }
            else
            {
                var stringValue = input.Value as SimulatorValue.String;
                if (stringValue == null || !double.TryParse(stringValue.Value, out value))
                {
                    throw new InvalidOperationException("Could not parse input value");
                }
            }
            _inputs.Add(value);
        }
    }

    public class SampleSimulatorClient : ISimulatorClient<TestFileState, SimulatorRoutineRevision>
    {
        private ILogger<SampleSimulatorClient> _logger;

        public SampleSimulatorClient(ILogger<SampleSimulatorClient> logger)
        {
            _logger = logger;
        }

        public Task ExtractModelInformation(TestFileState state, CancellationToken _token)
        {
            throw new NotImplementedException();
        }

        public string GetConnectorVersion()
        {
            throw new NotImplementedException();
        }

        public string GetSimulatorVersion()
        {
            throw new NotImplementedException();
        }

        public Task<Dictionary<string, SimulatorValueItem>> RunSimulation(
            TestFileState modelState, 
            SimulatorRoutineRevision simulationConfiguration, 
            Dictionary<string, SimulatorValueItem> inputData)
        {
<<<<<<< HEAD
            var routine = new SampleRoutine(simulationConfiguration, inputData, _logger);
=======
            var routine = new SampleRoutine(simulationConfiguration, inputData);
            _logger.LogWarning("Running a sample routine, not a real simulation");
>>>>>>> 3dd8189b
            return Task.FromResult(routine.PerformSimulation());
        }
    }

    public class SampleSimulationRunner :
        RoutineRunnerBase<DefaultAutomationConfig,TestFileState, SimulatorRoutineRevision>
    {
        internal const string connectorName = "integration-tests-connector";
        private ILogger<SampleSimulationRunner> _logger;

        public SampleSimulationRunner(
            CogniteDestination cdf,
            ModeLibraryTest modelLibrary,
            RoutineLibraryTest configLibrary,
            SampleSimulatorClient client,
            ConnectorConfig config,
            ILogger<SampleSimulationRunner> logger
        ) :
            base(config,
                new List<SimulatorConfig>
                {
                    new SimulatorConfig
                    {
                        Name = SeedData.TestSimulatorExternalId,
                        DataSetId = SeedData.TestDataSetId
                    }
                },
                cdf,
                modelLibrary,
                configLibrary,
                client,
                logger)
        {
            _logger = logger;
        }
    }
}<|MERGE_RESOLUTION|>--- conflicted
+++ resolved
@@ -451,12 +451,8 @@
             SimulatorRoutineRevision simulationConfiguration, 
             Dictionary<string, SimulatorValueItem> inputData)
         {
-<<<<<<< HEAD
             var routine = new SampleRoutine(simulationConfiguration, inputData, _logger);
-=======
-            var routine = new SampleRoutine(simulationConfiguration, inputData);
             _logger.LogWarning("Running a sample routine, not a real simulation");
->>>>>>> 3dd8189b
             return Task.FromResult(routine.PerformSimulation());
         }
     }
