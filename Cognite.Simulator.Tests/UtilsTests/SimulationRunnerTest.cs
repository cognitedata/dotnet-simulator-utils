﻿using Cognite.Extractor.StateStorage;
using Cognite.Extractor.Utils;
using Cognite.Simulator.Utils;
using CogniteSdk;
using CogniteSdk.Alpha;
using Microsoft.Extensions.DependencyInjection;
using Microsoft.Extensions.Logging;
using System;
using System.Collections.Generic;
using System.IO;
using System.Linq;
using System.Threading;
using System.Threading.Tasks;
using Xunit;

using DataPointsQuery = CogniteSdk.DataPointsQuery;
using DataPointsQueryItem = CogniteSdk.DataPointsQueryItem;

namespace Cognite.Simulator.Tests.UtilsTests
{
    public class FactIfAttribute : FactAttribute
    {
        public FactIfAttribute(string envVar, string skipReason)
        {
            var envFlag = Environment.GetEnvironmentVariable(envVar);
            if (envFlag == null || envFlag != "true")
            {
                Skip = skipReason;
            }
        }
    }

    [Collection(nameof(SequentialTestCollection))]
    public class SimulationRunnerTest
    {

        public static IEnumerable<object[]> InputParams => 
            new List<object[]>
            {
                // 1. timeseries inputs
                new object[] {
                    SeedData.SimulatorRoutineCreateWithTsAndExtendedIO,
                    SeedData.SimulatorRoutineRevisionWithTsAndExtendedIO,
                    new List<SimulationInputOverride>(),
                    SimulatorValue.Create(2037.478183282069),
                    true, // check for timeseries
                    true, // debug log
                },
                // 2. constant inputs
                new object[] {
                    SeedData.SimulatorRoutineCreateWithExtendedIO,
                    SeedData.SimulatorRoutineRevisionWithExtendedIO,
                    new List<SimulationInputOverride>(),
                    SimulatorValue.Create(142),
                    true, // check for timeseries
                    true // debug log
                },
                // 3. constant inputs with override
                new object[] {
                    SeedData.SimulatorRoutineCreateWithExtendedIO,
                    SeedData.SimulatorRoutineRevisionWithExtendedIO,
                    new List<SimulationInputOverride> {
                        new SimulationInputOverride {
                            ReferenceId = "IC1",
                            Value = new SimulatorValue.Double(-42),
                        },
                    },
                    SimulatorValue.Create(58),
                    true, // check for timeseries
                    true // debug log
                },
                // 4. constant string inputs
                new object[] {
                    SeedData.SimulatorRoutineCreateWithStringsIO,
                    SeedData.SimulatorRoutineRevisionWithStringsIO,
                    new List<SimulationInputOverride>(),
                    SimulatorValue.Create("42"),
                    false, // check for timeseries
                    false // debug log
                },
                // 5. timeseries inputs with override
                new object[] {
                    SeedData.SimulatorRoutineCreateWithTsAndExtendedIO,
                    SeedData.SimulatorRoutineRevisionWithTsAndExtendedIO,
                    new List<SimulationInputOverride> {
                        new SimulationInputOverride {
                            ReferenceId = "IT1",
                            Value = new SimulatorValue.Double(2345),
                        },
                    },
                    SimulatorValue.Create(2345),
                    true, // check for timeseries
                    false // debug log
                },
                // 6. timeseries inputs with disabled data sampling (used latest value)
                new object[] {
                    SeedData.SimulatorRoutineCreateWithTsNoDataSampling,
                    SeedData.SimulatorRoutineRevisionWithTsNoDataSampling,
                    new List<SimulationInputOverride>(),
                    SimulatorValue.Create(2037.7438329838599),
                    false, // check for timeseries
                    false // debug log
                },
            };

        private const long validationEndOverwrite = 1631304000000L;

        [Theory]
        [MemberData(nameof(InputParams))]
        public async Task TestSimulationRunnerBase(
            SimulatorRoutineCreateCommandItem createRoutineItem, 
            SimulatorRoutineRevisionCreate createRevisionItem,
            IEnumerable<SimulationInputOverride> inputOverrides,
            SimulatorValue expectedResult,
            bool checkTs,
            bool debugLog
        ) {
            var services = new ServiceCollection();
            services.AddCogniteTestClient();
            services.AddHttpClient<FileStorageClient>();
            services.AddSingleton<ModeLibraryTest>();
            services.AddSingleton<ModelParsingInfo>();
            services.AddSingleton<RoutineLibraryTest>();
            services.AddSingleton<SampleSimulationRunner>();
            services.AddSingleton(SeedData.SimulatorCreate);
            services.AddSingleton<SampleSimulatorClient>();
            services.AddSingleton(new ConnectorConfig
            {
                NamePrefix = SeedData.TestIntegrationExternalId,
                AddMachineNameSuffix = false,
                DataSetId = SeedData.TestDataSetId,
            });

            StateStoreConfig stateConfig = null;

            var tsToDelete = new List<string>();

            using var source = new CancellationTokenSource();
            using var provider = services.BuildServiceProvider();
            var cdf = provider.GetRequiredService<Client>();
            var FileStorageClient = provider.GetRequiredService<FileStorageClient>();

            await SeedData.GetOrCreateSimulator(cdf, SeedData.SimulatorCreate).ConfigureAwait(false);

            await TestHelpers.SimulateASimulatorRunning(cdf, SeedData.TestIntegrationExternalId).ConfigureAwait(true);

            // prepopulate routine in CDF
            SimulatorRoutineRevision revision = await SeedData.GetOrCreateSimulatorRoutineRevision(
                cdf,
                FileStorageClient,
                createRoutineItem,
                createRevisionItem
            ).ConfigureAwait(false);

            try
            {
                stateConfig = provider.GetRequiredService<StateStoreConfig>();

                var modelLib = provider.GetRequiredService<ModeLibraryTest>();
                var configLib = provider.GetRequiredService<RoutineLibraryTest>();
                var runner = provider.GetRequiredService<SampleSimulationRunner>();
                var sink = provider.GetRequiredService<ScopedRemoteApiSink>();

                // Run model and configuration libraries to fetch the test model and
                // test simulation configuration from CDF
                await modelLib.Init(source.Token).ConfigureAwait(false);
                await configLib.Init(source.Token).ConfigureAwait(false);

                // models are only processed right before the run happens (because we don't run the tasks from ModelLibrary)
                // so this should be empty
                var processedModels = modelLib._state.Values.Where(m => m.FilePath != null && m.Processed);
                Assert.Empty(processedModels);

                var routineRevision = await configLib.GetRoutineRevision(revision.ExternalId).ConfigureAwait(false);
                Assert.NotNull(routineRevision);
                var configObj = routineRevision.Configuration;
                Assert.NotNull(configObj);

                var outTsIds = configObj.Outputs.Where(o => !string.IsNullOrEmpty(o.SaveTimeseriesExternalId)).Select(o => o.SaveTimeseriesExternalId).ToList();
                tsToDelete.AddRange(outTsIds);
                var inTsIds = configObj.Inputs.Where(o => !string.IsNullOrEmpty(o.SaveTimeseriesExternalId)).Select(o => o.SaveTimeseriesExternalId).ToList();
                tsToDelete.AddRange(inTsIds);

                var runs = await cdf.Alpha.Simulators.CreateSimulationRunsAsync(
                    new List<SimulationRunCreate>
                    {
                        new SimulationRunCreate
                        {
                            RoutineExternalId = routineRevision.RoutineExternalId,
                            RunType = SimulationRunType.external,
                            RunTime = validationEndOverwrite,
                            Inputs = inputOverrides.Any() ? inputOverrides : null,
                            LogSeverity = debugLog ? "Debug" : null
                        }
                    }, source.Token).ConfigureAwait(false);
                Assert.NotEmpty(runs);
                var run = runs.First();

                var modelRevisionRes = await cdf.Alpha.Simulators.RetrieveSimulatorModelRevisionsAsync(
                    new List<Identity> { new Identity(run.ModelRevisionExternalId) }, source.Token).ConfigureAwait(false);

                var modelRevision = modelRevisionRes.First();

                // Run the simulation runner and verify that the run above was picked up for execution
                using var linkedTokenSource2 = CancellationTokenSource.CreateLinkedTokenSource(source.Token);
                var linkedToken2 = linkedTokenSource2.Token;
                linkedTokenSource2.CancelAfter(TimeSpan.FromSeconds(10));
                var taskList2 = new List<Task> { runner.Run(linkedToken2) };
                await taskList2.RunAll(linkedTokenSource2).ConfigureAwait(false);

                Assert.Empty(modelLib._temporaryState); // temporary state should be empty after running the model as it cleans up automatically
                Assert.Empty(Directory.GetFiles("./files/temp"));

                var runUpdatedRes = await cdf.Alpha.Simulators.RetrieveSimulationRunsAsync(
                    new List<long> { run.Id }, source.Token).ConfigureAwait(false);

                Assert.NotEmpty(runUpdatedRes);
                var runUpdated = runUpdatedRes.First();
                Assert.Equal(SimulationRunStatus.success, runUpdated.Status);
                Assert.Equal("Simulation ran to completion", runUpdated.StatusMessage);
                Assert.NotNull(runUpdated.SimulationTime);
                var simulationTime = runUpdated.SimulationTime.Value;

                var logsRes = await cdf.Alpha.Simulators.RetrieveSimulatorLogsAsync(
                    new List<Identity> { new Identity(runUpdated.LogId.Value) }, source.Token).ConfigureAwait(false);

                // this test is not running the full connector runtime
                // so logs are not being automatically sent to CDF
                var logData = logsRes.First().Data;
                Assert.Empty(logData);

                await sink.Flush(cdf.Alpha.Simulators, CancellationToken.None).ConfigureAwait(false);

                // check logs again after flushing
                logsRes = await cdf.Alpha.Simulators.RetrieveSimulatorLogsAsync(
                    new List<Identity> { new Identity(runUpdated.LogId.Value) }, source.Token).ConfigureAwait(false);

                var logResFirst = logsRes.First();
                Assert.NotEmpty(logResFirst.Data);
                var warningLogItem = logResFirst.Data.Where(l => l.Severity == "Warning").First();
                Assert.Equal("Running a sample routine, not a real simulation", warningLogItem.Message);
                
                if (debugLog)
                {
                    Assert.Equal("Debug", logResFirst.Severity); // Override min severity
                    var debugLogs = logResFirst.Data.Where(l => l.Severity == "Debug");
                    Assert.NotEmpty(debugLogs);
                } else {
                    Assert.Null(logResFirst.Severity); // Default severity
                }

                // check inputs/outputs from the /runs/data/list endpoint
                var runDataRes = await cdf.Alpha.Simulators.ListSimulationRunsDataAsync(
                    new List<long> { run.Id }, source.Token).ConfigureAwait(false);
                Assert.NotEmpty(runDataRes);
                var inputs = runDataRes.First().Inputs;
                Assert.NotEmpty(inputs);
                foreach (var input in inputs)
                {
                    Assert.Contains(input.ReferenceId, configObj.Inputs.Select(i => i.ReferenceId));
                    if (input.TimeseriesExternalId != null)
                    {
                        Assert.Contains(input.TimeseriesExternalId, inTsIds);
                    }
                    if (inputOverrides.Any(i => i.ReferenceId == input.ReferenceId)) {
                        Assert.True(input.Overridden);
                        var inputValue = input.Value as SimulatorValue.Double;
                        var inputOverride = inputOverrides.First(i => i.ReferenceId == input.ReferenceId).Value as SimulatorValue.Double;
                        Assert.Equal(inputValue?.Value, inputOverride?.Value);
                    } else {
                        Assert.NotEqual(input.Overridden, true);
                    }
                }

                Assert.NotEmpty(runDataRes);
                Assert.NotEmpty(runDataRes.First().Outputs);

                var resultValue = runDataRes.First().Outputs.First().Value;
                Assert.Equal(expectedResult?.Type, resultValue.Type);
                Assert.Equal(expectedResult, resultValue);

                if (checkTs) {
                    Assert.True(outTsIds.Any());
                    Assert.True(inTsIds.Any());

                    // Check that output time series were created
                    var outTs = await cdf.TimeSeries.RetrieveAsync(outTsIds, true, source.Token).ConfigureAwait(false);
                    Assert.True(outTs.Any(), $"No output time series were created [{string.Join(",", outTsIds)}]");
                    Assert.Equal(outTsIds.Count, outTs.Count());

                    // Check that input time series were created
                    var inTs = await cdf.TimeSeries.RetrieveAsync(inTsIds, true, source.Token).ConfigureAwait(false);
                    Assert.True(inTs.Any(), $"No input time series were created [{string.Join(",", inTsIds)}]");
                    Assert.Equal(inTsIds.Count, inTs.Count());

                    // Check that the correct output was added as a data point
                    var outDps = await cdf.DataPoints.ListAsync(
                        new DataPointsQuery
                        {
                            Start = simulationTime.ToString(),
                            End = (simulationTime + 1).ToString(),
                            Items = outTs.Select(o => new DataPointsQueryItem
                            {
                                ExternalId = o.ExternalId
                            })
                        }, source.Token).ConfigureAwait(false);
                    Assert.True(outDps.Items.Any());
                    Assert.NotNull(SampleRoutine._output);
                    Assert.Equal(SampleRoutine._output, outDps.Items.First().NumericDatapoints.Datapoints.First().Value);

                    // Check that the correct input sample was added as a data point
                    var inDps = await cdf.DataPoints.ListAsync(
                        new DataPointsQuery
                        {
                            Start = simulationTime.ToString(),
                            End = (simulationTime + 1).ToString(),
                            Items = inTs.Select(i => new DataPointsQueryItem
                            {
                                ExternalId = i.ExternalId
                            })
                        }, source.Token).ConfigureAwait(false);
                    Assert.True(inDps.Items.Any());
                    Assert.NotEmpty(SampleRoutine._inputs);
                    Assert.Contains(inDps.Items.First().NumericDatapoints.Datapoints.First().Value, SampleRoutine._inputs);
                }
            }
            finally
            {
                if (tsToDelete.Any())
                {
                    await cdf.TimeSeries.DeleteAsync(new TimeSeriesDelete
                    {
                        IgnoreUnknownIds = true,
                        Items = tsToDelete.Select(i => new Identity(i)).ToList()
                    }, source.Token).ConfigureAwait(false);
                }
                provider.Dispose(); // Dispose provider to also dispose managed services
                if (Directory.Exists("./files"))
                {
                    Directory.Delete("./files", true);
                }
                if (stateConfig != null)
                {
                    StateUtils.DeleteLocalFile(stateConfig.Location);
                }
                await SeedData.DeleteSimulator(cdf, SeedData.SimulatorCreate.ExternalId);
            }

        }
    }

    public class SampleRoutine : RoutineImplementationBase
    {
        public static List<double> _inputs;
        public static double? _output;

        private ILogger _logger;
        public SampleRoutine(SimulatorRoutineRevision config, Dictionary<string, SimulatorValueItem> inputData, ILogger logger)
            :base(config, inputData, logger)
        {
            _inputs = new List<double>();
            _output = null;
            _logger = logger;
        }
        
        public override SimulatorValueItem GetOutput(SimulatorRoutineRevisionOutput outputConfig, Dictionary<string, string> arguments, CancellationToken token)
        {
            SimulatorValue outputValue;
            if (outputConfig == null)
            {
                throw new ArgumentNullException(nameof(outputConfig));
            }
            if (_output == null)
            {
                throw new InvalidOperationException("Output value not set");
            }
            if (outputConfig.ValueType == SimulatorValueType.DOUBLE)
            {
                outputValue = new SimulatorValue.Double(_output.Value);   
            } else if (outputConfig.ValueType == SimulatorValueType.STRING)
            {
                outputValue = new SimulatorValue.String(_output.ToString());
            } else {
                throw new InvalidOperationException("Unsupported value type");
            }
            return new SimulatorValueItem() {
                Value = outputValue,
                ReferenceId = outputConfig.ReferenceId,
                TimeseriesExternalId = outputConfig.SaveTimeseriesExternalId,
                Unit = outputConfig.Unit != null ? new SimulatorValueUnit() {
                    Name = outputConfig.Unit.Name,
                } : null,
                ValueType = outputConfig.ValueType
            };
        }

        public override void RunCommand(Dictionary<string, string> arguments, CancellationToken token)
        {
            if (arguments == null)
            {
                throw new ArgumentNullException(nameof(arguments));
            }
            if(arguments.TryGetValue("command", out var cmd)) {
                if (cmd == "Simulate")
                {
                    _output = _inputs.Sum();
                }
            } else {
                throw new InvalidOperationException("No command provided");
            }
        }

        public override void SetInput(SimulatorRoutineRevisionInput inputConfig, SimulatorValueItem input, Dictionary<string, string> arguments, CancellationToken token)
        {
            double value;
            if (input == null)
            {
                throw new ArgumentNullException(nameof(input));
            }
            if (input.Value == null)
            {
                throw new ArgumentNullException(nameof(input.Value));
            }
            if (input.Value.Type == SimulatorValueType.DOUBLE)
            {
                var doubleValue = input.Value as SimulatorValue.Double;
                if (doubleValue == null)
                {
                    throw new InvalidOperationException("Could not parse input value");
                }
                value = doubleValue.Value;
            }
            else
            {
                var stringValue = input.Value as SimulatorValue.String;
                if (stringValue == null || !double.TryParse(stringValue.Value, out value))
                {
                    throw new InvalidOperationException("Could not parse input value");
                }
            }
            _inputs.Add(value);
        }
    }

    public class SampleSimulatorClient : ISimulatorClient<TestFileState, SimulatorRoutineRevision>
    {
        private ILogger<SampleSimulatorClient> _logger;

        public SampleSimulatorClient(ILogger<SampleSimulatorClient> logger)
        {
            _logger = logger;
        }

        public Task ExtractModelInformation(TestFileState state, CancellationToken _token)
        {
            throw new NotImplementedException();
        }

        public string GetConnectorVersion(CancellationToken _token)
        {
            throw new NotImplementedException();
        }

        public string GetSimulatorVersion(CancellationToken _token)
        {
            throw new NotImplementedException();
        }

        public Task<Dictionary<string, SimulatorValueItem>> RunSimulation(
            TestFileState modelState, 
            SimulatorRoutineRevision simulationConfiguration, 
            Dictionary<string, SimulatorValueItem> inputData,
<<<<<<< HEAD
            CancellationToken _token)
=======
            CancellationToken token)
>>>>>>> 6e3fb7e6
        {
            var routine = new SampleRoutine(simulationConfiguration, inputData, _logger);
            _logger.LogWarning("Running a sample routine, not a real simulation");
            return Task.FromResult(routine.PerformSimulation(token));
        }

        public Task TestConnection(CancellationToken token)
        {
            return Task.CompletedTask;
        }
    }

    public class SampleSimulationRunner :
        RoutineRunnerBase<DefaultAutomationConfig,TestFileState, SimulatorRoutineRevision>
    {
        internal const string connectorName = "integration-tests-connector";

        public SampleSimulationRunner(
            CogniteDestination cdf,
            ModeLibraryTest modelLibrary,
            SimulatorCreate simulatorDefinition,
            RoutineLibraryTest configLibrary,
            SampleSimulatorClient client,
            ConnectorConfig config,
            ILogger<SampleSimulationRunner> logger
        ) :
            base(config,
                simulatorDefinition,
                cdf,
                modelLibrary,
                configLibrary,
                client,
                logger)
        {
        }
    }
}<|MERGE_RESOLUTION|>--- conflicted
+++ resolved
@@ -470,11 +470,7 @@
             TestFileState modelState, 
             SimulatorRoutineRevision simulationConfiguration, 
             Dictionary<string, SimulatorValueItem> inputData,
-<<<<<<< HEAD
-            CancellationToken _token)
-=======
             CancellationToken token)
->>>>>>> 6e3fb7e6
         {
             var routine = new SampleRoutine(simulationConfiguration, inputData, _logger);
             _logger.LogWarning("Running a sample routine, not a real simulation");
