--- conflicted
+++ resolved
@@ -143,14 +143,8 @@
                     r => r.CreatedTime >= testStartTimeMillis && r.RunType == SimulationRunType.scheduled
                 );
                 // should create at least 4 events IN 5 seconds
-<<<<<<< HEAD
+                Assert.NotEmpty(latestEventsFiltered);
                 Assert.InRange(latestEventsFiltered.Count(), 4, 5);
-=======
-                var isBetween4and5 = latestEventsFiltered.Count() >= 4 && latestEventsFiltered.Count() <= 5;
-                Assert.True(isBetween4and5);
->>>>>>> 95c4462b
-                Assert.NotEmpty(latestEventsFiltered);
-                Assert.Contains(latestEventsFiltered, e => e.RunType == SimulationRunType.scheduled);
             }
             finally
             {
