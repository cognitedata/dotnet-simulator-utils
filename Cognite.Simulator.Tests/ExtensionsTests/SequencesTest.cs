--- conflicted
+++ resolved
@@ -138,14 +138,8 @@
                 // Update the sequence with connector heartbeat
                 await sequences.UpdateSimulatorIntegrationsHeartbeat(
                     externalIdToDelete,
-<<<<<<< HEAD
-                    dataSetId,
-                    false,
-                    new Dictionary<string, string>
-=======
                     true,
                     new SimulatorIntegrationUpdate
->>>>>>> 0a16746b
                     {
                         Simulator = "TestHeartbeatSimulator",
                         DataSetId = dataSetId,
@@ -167,7 +161,6 @@
                 foreach(var row in result.Rows)
                 {
                     var values = row.GetStringValues();
-<<<<<<< HEAD
                     switch (values[0]) {
                         case SimulatorIntegrationSequenceRows.Heartbeat:
                             Assert.True(long.TryParse(values[1], out long heartbeat) && heartbeat >= now);
@@ -187,33 +180,6 @@
                         default:
                             Assert.True(false);
                             break;
-=======
-                    bool isHeartbeat = values[0] == SimulatorIntegrationSequenceRows.Heartbeat;
-                    bool isDataSetId = values[0] == SimulatorIntegrationSequenceRows.DataSetId;
-                    bool isConnectorVersion = values[0] == SimulatorIntegrationSequenceRows.ConnectorVersion;
-                    bool isSimulatorVersion = values[0] == SimulatorIntegrationSequenceRows.SimulatorVersion;
-                    bool isApiEnabled = values[0] == SimulatorIntegrationSequenceRows.SimulatorsApiEnabled;
-                    Assert.True(isHeartbeat || isDataSetId || isConnectorVersion || isSimulatorVersion || isApiEnabled);
-                    if (isHeartbeat)
-                    {
-                        Assert.True(long.TryParse(values[1], out long heartbeat) && heartbeat >= now);
-                    }
-                    if (isConnectorVersion)
-                    {
-                        Assert.Equal("1.0.0", values[1]);
-                    }
-                    if (isDataSetId)
-                    {
-                        Assert.Equal(dataSetId.ToString(), values[1]);
-                    }
-                    if (isSimulatorVersion)
-                    {
-                        Assert.Equal("1.2.3", values[1]);
->>>>>>> 0a16746b
-                    }
-                    if (isApiEnabled)
-                    {
-                        Assert.Equal("False", values[1]);
                     }
                 }
             }
