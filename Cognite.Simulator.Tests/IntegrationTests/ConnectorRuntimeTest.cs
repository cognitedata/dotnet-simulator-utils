using System;
using System.Collections.Generic;
using System.IO;
using System.Linq;
using System.Threading;
using System.Threading.Tasks;

using Microsoft.Extensions.DependencyInjection;
using Microsoft.Extensions.Logging;
using Xunit;

using Cognite.Extractor.StateStorage;
using Cognite.Simulator.Utils;
using CogniteSdk;
using CogniteSdk.Alpha;

using Cognite.Simulator.Utils.Automation;
using Cognite.Extractor.Logging;

namespace Cognite.Simulator.Tests.UtilsTests
{
    [Collection(nameof(SequentialTestCollection))]
    public class ConnectorRuntimeTest
    {

        public class SampleModelFilestate : ModelStateBase
        {
            public SampleModelFilestate() : base()
            {
            }

            public override bool IsExtracted => false;
        }

        public class SampleModelFileStatePoco : ModelStateBasePoco
        {
            [StateStoreProperty("info-extracted")]
            public bool InformationExtracted { get; internal set; }
        }
        public class CustomAutomationConfig : AutomationConfig { }

        public string ConnectorExternalId = SeedData.TestIntegrationExternalId;

        private void WriteConfig()
        {
            var host = Environment.GetEnvironmentVariable("COGNITE_HOST");
            var project = Environment.GetEnvironmentVariable("COGNITE_PROJECT");
            var tenant = Environment.GetEnvironmentVariable("AZURE_TENANT");
            var clientId = Environment.GetEnvironmentVariable("AZURE_CLIENT_ID");
            var secret = Environment.GetEnvironmentVariable("AZURE_CLIENT_SECRET");
            var datasetId = SeedData.TestDataSetId;
            var pipelineId = SeedData.TestExtPipelineId;
            string directory = Directory.GetCurrentDirectory();
            string filePath = Path.Combine(directory, "config.yml");
            string yamlContent = $@"
version: 1
logger:
  console:
    level: ""debug""
  remote:
    level: ""information""
    enabled: true
cognite:
  project:  {project}
  host: {host}
  idp-authentication:
    tenant: {tenant}
    client-id: {clientId}
    secret: {secret}
    scopes:
      - ""{host}/.default""
  extraction-pipeline:
    pipeline-id: {pipelineId}

connector:
  status-interval: 3
  name-prefix: {ConnectorExternalId}
  add-machine-name-suffix: false
  data-set-id: {datasetId}
";

            // Write the content to the file
            System.IO.File.WriteAllText(filePath, yamlContent);

            // Optionally assert that the file was created
            Assert.True(System.IO.File.Exists(filePath), $"Failed to create {filePath}");
        }

        [Fact]
        public async Task TestConnectorRuntime()
        {
            var services = new ServiceCollection()
                .AddCogniteTestClient()
                .BuildServiceProvider();

            var testCdfClient = services.GetRequiredService<Client>();
            WriteConfig();

            // Create an ILogger instance
            var logger = LoggingUtils.GetDefault();

            using var cts = new CancellationTokenSource();
            cts.CancelAfter(TimeSpan.FromSeconds(5));

            try {
                DefaultConnectorRuntime<CustomAutomationConfig,SampleModelFilestate, SampleModelFileStatePoco>.ConfigureServices = (services) => {
                    services.AddScoped<ISimulatorClient<SampleModelFilestate, SimulatorRoutineRevision>, CalculatorSimulatorAutomationClient>();
                };
                DefaultConnectorRuntime<CustomAutomationConfig,SampleModelFilestate, SampleModelFileStatePoco>.ConnectorName = "Calculator";
                DefaultConnectorRuntime<CustomAutomationConfig,SampleModelFilestate, SampleModelFileStatePoco>.SimulatorDefinition = SeedData.SimulatorCreate;
                
                try {
                    await DefaultConnectorRuntime<CustomAutomationConfig, SampleModelFilestate, SampleModelFileStatePoco>.Run(logger, cts.Token).ConfigureAwait(false);
                } catch (OperationCanceledException) {}
                
                var integrations = await testCdfClient.Alpha.Simulators.ListSimulatorIntegrationsAsync(
                    new SimulatorIntegrationQuery
                    {
                        Filter = new SimulatorIntegrationFilter() {
                            SimulatorExternalIds = new List<string> { SeedData.TestSimulatorExternalId },
                        }
                    }
                ).ConfigureAwait(false);

                var simulators = await testCdfClient.Alpha.Simulators.ListAsync(new SimulatorQuery()).ConfigureAwait(false);

                var unitQuantities = SeedData.SimulatorCreate.UnitQuantities;
                Assert.Contains(ConnectorExternalId, integrations.Items.Select(i => i.ExternalId));
                var existingIntegration = integrations.Items.FirstOrDefault(i => i.ExternalId == ConnectorExternalId);
                
                var simulatorDefinition = simulators.Items.FirstOrDefault(i => i.ExternalId == SeedData.TestSimulatorExternalId);
                Assert.NotNull(simulatorDefinition);

                // Simply checking the unit quantities created
                Assert.Equal(simulatorDefinition.UnitQuantities.ToString(), unitQuantities.ToString());
            } finally {
                await SeedData.DeleteSimulator(testCdfClient, SeedData.TestSimulatorExternalId);
                try {
                    await testCdfClient.ExtPipes.DeleteAsync(new List<string> { SeedData.TestExtPipelineId });
                } catch (Exception) {}
            }
        }

        public class CalculatorSimulatorAutomationClient :
            AutomationClient,
            ISimulatorClient<SampleModelFilestate, SimulatorRoutineRevision>
        {

            private readonly ILogger<CalculatorSimulatorAutomationClient> _logger;

            public CalculatorSimulatorAutomationClient(
                ILogger<CalculatorSimulatorAutomationClient> logger,
                DefaultConfig<CustomAutomationConfig> config) : base(logger, config.Automation)
            {
                _logger = logger;
            }

            public Task ExtractModelInformation(SampleModelFilestate state, CancellationToken _token)
            {
                state.CanRead = false;
                state.ParsingInfo.SetFailure();
                return Task.CompletedTask;
            }

            public string GetConnectorVersion(CancellationToken _token)
            {
                return CommonUtils.GetAssemblyVersion();
            }

            public string GetSimulatorVersion(CancellationToken _token) 
            {
                return "2.0.1";
            }

            public Task<Dictionary<string, SimulatorValueItem>> RunSimulation(
                SampleModelFilestate modelState,
                SimulatorRoutineRevision routineRevision,
                Dictionary<string, SimulatorValueItem> inputData,
<<<<<<< HEAD
                CancellationToken _token
=======
                CancellationToken token
>>>>>>> 6e3fb7e6
            )
            {
                _logger.LogInformation("CalculatorClient Running a simulation");
                try
                {
                    Dictionary<string, SimulatorValueItem> result = new Dictionary<string, SimulatorValueItem>();
                    var routine = new CalculatorRoutineAutomation(routineRevision, inputData, _logger);
                    result = routine.PerformSimulation(token);
                    return Task.FromResult(result);
                }
                finally
                {
                }

            }

            public Task TestConnection(CancellationToken token)
            {
                return Task.CompletedTask;
            }

            protected override void PreShutdown()
            {
                throw new NotImplementedException();
            }
        }

        internal class CalculatorRoutineAutomation : RoutineImplementationBase
        {
            public CalculatorRoutineAutomation(SimulatorRoutineRevision routineRevision, Dictionary<string, SimulatorValueItem> inputData, ILogger logger) : base(routineRevision, inputData, logger)
            {
            }

            public override SimulatorValueItem GetOutput(SimulatorRoutineRevisionOutput outputConfig, Dictionary<string, string> arguments, CancellationToken token)
            {
                var resultItem = new SimulatorValueItem()
                    {
                        SimulatorObjectReference = new Dictionary<string, string> {
                        { "objectName", "a" },
                        { "objectProperty", "b" },
                    },
                    TimeseriesExternalId = outputConfig.SaveTimeseriesExternalId,
                    ReferenceId = outputConfig.ReferenceId,
                    ValueType = outputConfig.ValueType,
                    Value = SimulatorValue.Create("1.0"),
                };
                return resultItem;
            }

            public override void RunCommand(Dictionary<string, string> arguments, CancellationToken token)
            {
            }

            public override void SetInput(SimulatorRoutineRevisionInput inputConfig, SimulatorValueItem input, Dictionary<string, string> arguments, CancellationToken token)
            {
            }
        }
    }
}<|MERGE_RESOLUTION|>--- conflicted
+++ resolved
@@ -176,11 +176,7 @@
                 SampleModelFilestate modelState,
                 SimulatorRoutineRevision routineRevision,
                 Dictionary<string, SimulatorValueItem> inputData,
-<<<<<<< HEAD
-                CancellationToken _token
-=======
                 CancellationToken token
->>>>>>> 6e3fb7e6
             )
             {
                 _logger.LogInformation("CalculatorClient Running a simulation");
