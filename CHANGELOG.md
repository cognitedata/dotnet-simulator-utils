# Change Log

All notable changes to this project will be documented in this file.

<<<<<<< HEAD
## Release v1.0.0-beta-011 (2025-02-04)

### Features

* **Breaking** Removed redundant `simulator` configuration section from the configuration file, move the `data-set-id` configuration property under the `connector` section.
=======
## Release v1.0.0-beta-11 (2025-02-03)

### Features

* Introduce `connector.simulation-run-tolerance` configuration option to prevent simulation runs pile-up. The connector will time out simulation runs that are older than this value (in seconds).
>>>>>>> 39e384ee

## Release v1.0.0-beta-010 (2024-12-06)

### Features

* Support model revision file size up to 8GB (previously 2GB). This is theoretical limit, as the actual limit is determined by the available memory, disk space and the performance of the system.

## Release v1.0.0-beta-009 (2024-11-22)

### Bug Fixes

* Improve the scalability of the connector by sending fewer requests to the routine revision list endpoint.


## Release v1.0.0-beta-008 (2024-11-01)

### Features

* **Breaking** deleted `model-library.state-store-interval` configuration option. Use `model-library.library-update-interval` instead.
* Increased default refresh interval for the model library and routine library to 10 seconds.


## Release v1.0.0-beta-007 (2024-10-29)

### Features

* Increased the default timeout for the soft restart of the connector to 10 seconds after the failure.
* More debug logs on simulation routine base methods.

### Bug Fixes

* Fixed the issue where error during startup was being swallowed and connector would not be re-started after.


## Release v1.0.0-beta-006 (2024-10-25)

### Features

* Added a possibility of overridding the minimum log level for each simulation run

## Release v1.0.0-beta-005 (2024-10-10)

### Bug Fixes

* Fix the target framework to be netstandard2.0 to support older .NET versions (introduced in v1.0.0-beta-003)


## Release v1.0.0-beta-004 (2024-10-10)

### Bug Fixes

* Fix the scheduler issue where the simulation was not getting correct run time when being executed in non-UTC time zone environments.
* Fix the issue which caused the connector with enabled extraction pipeline to get stuck in a loop upon any API error.


## Release v1.0.0-beta-003 (2024-10-03)

### Chore

* Bump .NET SDK version to 8.
* Bump multiple dependencies.


## Release v1.0.0-beta-002 (2024-10-01)

### Bug Fixes

* Fix the issue where the remote (API) logger didn't respect the minimum log level setting.

### Features

* **Breaking Change** - Remote logger config moved to the `logger.remote` section in the configuration file, instead of being in the `connector.api-logger` section.


## Release v1.0.0-beta-001 (2024-09-11)

### Features

* Initial release to beta.<|MERGE_RESOLUTION|>--- conflicted
+++ resolved
@@ -2,19 +2,17 @@
 
 All notable changes to this project will be documented in this file.
 
-<<<<<<< HEAD
-## Release v1.0.0-beta-011 (2025-02-04)
+## Release v1.0.0-beta-012 (2025-02-06)
 
 ### Features
 
 * **Breaking** Removed redundant `simulator` configuration section from the configuration file, move the `data-set-id` configuration property under the `connector` section.
-=======
+
 ## Release v1.0.0-beta-11 (2025-02-03)
 
 ### Features
 
 * Introduce `connector.simulation-run-tolerance` configuration option to prevent simulation runs pile-up. The connector will time out simulation runs that are older than this value (in seconds).
->>>>>>> 39e384ee
 
 ## Release v1.0.0-beta-010 (2024-12-06)
 
