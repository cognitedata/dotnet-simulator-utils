--- conflicted
+++ resolved
@@ -183,170 +183,7 @@
                 return (localConfiguration, rState);
             }
             
-            // var simulators = _simulators.ToDictionary(s => s.Name, s => s);
-            // TODO: we should rather use the new type natively
-<<<<<<< HEAD
-            // var simulationConfigurationWithRoutine = new SimulationConfigurationWithRoutine()
-            // {
-            //     ExternalId = routineRev.ExternalId,
-            //     Simulator = simulators[routineRev.SimulatorExternalId].Name,
-            //     ModelName = routineRev.ModelExternalId,
-            //     CalculationName = routineRev.RoutineExternalId,
-            //     CalculationType = "UserDefined",
-            //     CalcTypeUserDefined = routineRev.RoutineExternalId,
-            //     Connector = routineRev.SimulatorIntegrationExternalId,
-            //     Schedule = new ScheduleConfiguration()
-            //     {
-            //         Enabled = routineRev.Configuration.Schedule.Enabled,
-            //         Start = routineRev.Configuration.Schedule.StartTime ?? 0, // TODO what's the default value here?
-            //         Repeat = routineRev.Configuration.Schedule.Repeat
-            //     },
-            //     InputConstants = routineRev.Configuration.InputConstants.Select(ic => new InputConstantConfiguration()
-            //     {
-            //         Name = ic.Name,
-            //         Type = ic.ReferenceId,
-            //         Unit = ic.Unit,
-            //         UnitType = ic.UnitType,
-            //         Value = ic.Value,
-            //         SaveTimeseriesExternalId = ic.SaveTimeseriesExternalId
-            //     }),
-            //     InputTimeSeries = routineRev.Configuration.InputTimeseries.Select(its => new InputTimeSeriesConfiguration()
-            //     {
-            //         Name = its.Name,
-            //         Type = its.ReferenceId,
-            //         Unit = its.Unit,
-            //         UnitType = its.UnitType,
-            //         SensorExternalId = its.SourceExternalId,
-            //         AggregateType = its.Aggregate,
-            //         SampleExternalId = its.SaveTimeseriesExternalId
-            //     }),
-            //     OutputTimeSeries = routineRev.Configuration.OutputTimeseries.Select(ots => new OutputTimeSeriesConfiguration()
-            //     {
-            //         Name = ots.Name,
-            //         Type = ots.ReferenceId,
-            //         Unit = ots.Unit,
-            //         UnitType = ots.UnitType,
-            //         ExternalId = ots.SaveTimeseriesExternalId
-            //     }),
-            //     DataSampling = new DataSamplingConfiguration()
-            //     {
-            //         ValidationWindow = routineRev.Configuration.DataSampling.ValidationWindow,
-            //         SamplingWindow = routineRev.Configuration.DataSampling.SamplingWindow,
-            //         Granularity = routineRev.Configuration.DataSampling.Granularity,
-            //         ValidationEndOffset = routineRev.Configuration.DataSampling.ValidationEndOffset
-            //     },
-            //     LogicalCheck = new LogicalCheckConfiguration()
-            //     {
-            //         Enabled = routineRev.Configuration.LogicalCheck.Enabled,
-            //         ExternalId = routineRev.Configuration.LogicalCheck.TimeseriesExternalId,
-            //         AggregateType = routineRev.Configuration.LogicalCheck.Aggregate,
-            //         Check = routineRev.Configuration.LogicalCheck.Operator,
-            //         Value = routineRev.Configuration.LogicalCheck.Value ?? 0 // TODO what's the default value here?
-            //     },
-            //     SteadyStateDetection = new SteadyStateDetectionConfiguration()
-            //     {
-            //         Enabled = routineRev.Configuration.SteadyStateDetection.Enabled,
-            //         ExternalId = routineRev.Configuration.SteadyStateDetection.TimeseriesExternalId,
-            //         AggregateType = routineRev.Configuration.SteadyStateDetection.Aggregate,
-            //         MinSectionSize = routineRev.Configuration.SteadyStateDetection.MinSectionSize ?? 0, // TODO what's the default value here?
-            //         VarThreshold = routineRev.Configuration.SteadyStateDetection.VarThreshold ?? 0, // TODO what's the default value here?
-            //         SlopeThreshold = routineRev.Configuration.SteadyStateDetection.SlopeThreshold ?? 0 // TODO what's the default value here?
-            //     },
-            //     UserEmail = "",
-            //     Routine = routineRev.Script.Select((s, i) => new CalculationProcedure()
-            //     {
-            //         Order = i,
-            //         Steps = s.Steps.Select((step, j) => new CalculationProcedureStep()
-            //         {
-            //             Step = j,
-            //             Type = step.StepType,
-            //             Arguments = step.Arguments
-            //         })
-            //     }),
-            //     CreatedTime = routineRev.CreatedTime
-            // };
             localConfiguration = LocalConfigurationFromRoutine(routineRev);
-=======
-            var simulationConfigurationWithRoutine = new SimulationConfigurationWithRoutine()
-            {
-                ExternalId = routineRev.ExternalId,
-                Simulator = simulators[routineRev.SimulatorExternalId].Name,
-                ModelName = routineRev.ModelExternalId,
-                CalculationName = routineRev.RoutineExternalId,
-                CalculationType = "UserDefined",
-                CalcTypeUserDefined = routineRev.RoutineExternalId,
-                Connector = routineRev.SimulatorIntegrationExternalId,
-                Schedule = new ScheduleConfiguration()
-                {
-                    Enabled = routineRev.Configuration.Schedule.Enabled,
-                    Start = 0, // TODO what's the default value here?
-                    Repeat = routineRev.Configuration.Schedule.CronExpression
-                },
-                InputConstants = routineRev.Configuration.InputConstants.Select(ic => new InputConstantConfiguration()
-                {
-                    Name = ic.Name,
-                    Type = ic.ReferenceId,
-                    Unit = ic.Unit,
-                    UnitType = ic.UnitType,
-                    Value = ic.Value,
-                    SaveTimeseriesExternalId = ic.SaveTimeseriesExternalId
-                }),
-                InputTimeSeries = routineRev.Configuration.InputTimeseries.Select(its => new InputTimeSeriesConfiguration()
-                {
-                    Name = its.Name,
-                    Type = its.ReferenceId,
-                    Unit = its.Unit,
-                    UnitType = its.UnitType,
-                    SensorExternalId = its.SourceExternalId,
-                    AggregateType = its.Aggregate,
-                    SampleExternalId = its.SaveTimeseriesExternalId
-                }),
-                OutputTimeSeries = routineRev.Configuration.OutputTimeseries.Select(ots => new OutputTimeSeriesConfiguration()
-                {
-                    Name = ots.Name,
-                    Type = ots.ReferenceId,
-                    Unit = ots.Unit,
-                    UnitType = ots.UnitType,
-                    ExternalId = ots.SaveTimeseriesExternalId
-                }),
-                DataSampling = new DataSamplingConfiguration()
-                {
-                    ValidationWindow = routineRev.Configuration.DataSampling.ValidationWindow,
-                    SamplingWindow = routineRev.Configuration.DataSampling.SamplingWindow,
-                    Granularity = routineRev.Configuration.DataSampling.Granularity,
-                },
-                LogicalCheck = routineRev.Configuration.LogicalCheck.Count() > 0 ? new LogicalCheckConfiguration()
-                {
-                    Enabled = routineRev.Configuration.LogicalCheck.ElementAt(0).Enabled,
-                    ExternalId = routineRev.Configuration.LogicalCheck.ElementAt(0).TimeseriesExternalId,
-                    AggregateType = routineRev.Configuration.LogicalCheck.ElementAt(0).Aggregate,
-                    Check = routineRev.Configuration.LogicalCheck.ElementAt(0).Operator,
-                    Value = routineRev.Configuration.LogicalCheck.ElementAt(0).Value ?? 0 // TODO what's the default value here?
-                } : null,
-                SteadyStateDetection = routineRev.Configuration.SteadyStateDetection.Count() > 0 ? new SteadyStateDetectionConfiguration()
-                {
-                    Enabled = routineRev.Configuration.SteadyStateDetection.ElementAt(0).Enabled,
-                    ExternalId = routineRev.Configuration.SteadyStateDetection.ElementAt(0).TimeseriesExternalId,
-                    AggregateType = routineRev.Configuration.SteadyStateDetection.ElementAt(0).Aggregate,
-                    MinSectionSize = routineRev.Configuration.SteadyStateDetection.ElementAt(0).MinSectionSize ?? 0, // TODO what's the default value here?
-                    VarThreshold = routineRev.Configuration.SteadyStateDetection.ElementAt(0).VarThreshold ?? 0, // TODO what's the default value here?
-                    SlopeThreshold = routineRev.Configuration.SteadyStateDetection.ElementAt(0).SlopeThreshold ?? 0 // TODO what's the default value here?
-                } : null,
-                UserEmail = "",
-                Routine = routineRev.Script.Select((s, i) => new CalculationProcedure()
-                {
-                    Order = i,
-                    Steps = s.Steps.Select((step, j) => new CalculationProcedureStep()
-                    {
-                        Step = j,
-                        Type = step.StepType,
-                        Arguments = step.Arguments
-                    })
-                }),
-                CreatedTime = routineRev.CreatedTime
-            };
-            localConfiguration = LocalConfigurationFromRoutine(simulationConfigurationWithRoutine);
->>>>>>> e8110e7f
             SimulationConfigurations.Add(routineRev.Id.ToString(), localConfiguration);
 
             rState = StateFromRoutineRevision(routineRev);
@@ -441,562 +278,6 @@
         Task<bool> VerifyLocalConfigurationState(FileState state, V config, CancellationToken token);
     }
 
-<<<<<<< HEAD
-    // /// <summary>
-    // /// Represent a configuration object for simulation routines
-    // /// </summary>
-    // public class SimulationConfigurationWithRoutine : SimulationConfigurationWithDataSampling
-    // {
-    //     /// <summary>
-    //     /// Simulation manual value inputs configuration
-    //     /// </summary>
-    //     public IEnumerable<InputConstantConfiguration> InputConstants { get; set; }
-
-    //     /// <summary>
-    //     /// Times series that will hold simulation output data points
-    //     /// </summary>
-    //     public IEnumerable<OutputTimeSeriesConfiguration> OutputTimeSeries { get; set; }
-
-    //     /// <summary>
-    //     /// Simulation routine
-    //     /// </summary>
-    //     public IEnumerable<CalculationProcedure> Routine { get; set; }
-    // }
-
-    // /// <summary>
-    // /// Represents the groups (procedures) that contain simulation steps in a routine
-    // /// </summary>
-    // public class CalculationProcedure
-    // {
-    //     /// <summary>
-    //     /// The order in witch to execute this procedure, in relation to other
-    //     /// procedures
-    //     /// </summary>
-    //     public int Order { get; set; }
-
-    //     /// <summary>
-    //     /// Steps contained in this procedure
-    //     /// </summary>
-    //     public IEnumerable<CalculationProcedureStep> Steps { get; set; }
-    // }
-
-    // /// <summary>
-    // /// Represent a simulation step
-    // /// </summary>
-    // public class CalculationProcedureStep
-    // {
-    //     /// <summary>
-    //     /// Order in which to execute this step
-    //     /// </summary>
-    //     public int Step { get; set; }
-
-    //     /// <summary>
-    //     /// Step type. When using <see cref="RoutineImplementationBase"/> as a base class for a routine,
-    //     /// the valid types are <c>Get</c>, <c>Set</c> and <c>Command</c>
-    //     /// </summary>
-    //     public string Type { get; set; }
-
-    //     /// <summary>
-    //     /// Dictionary containing any argument needed by specific simulator client to execute the step
-    //     /// </summary>
-    //     public Dictionary<string, string> Arguments { get; set; }
-    // }
-
-    // /// <summary>
-    // /// Represents a configuration object for steady state simulations
-    // /// </summary>
-    // public class SimulationConfigurationWithDataSampling : SimulationConfigurationBase
-    // {
-    //     /// <summary>
-    //     /// Data sampling configuration
-    //     /// </summary>
-    //     public DataSamplingConfiguration DataSampling { get; set; }
-
-    //     /// <summary>
-    //     /// Logical check configuration
-    //     /// </summary>
-    //     public LogicalCheckConfiguration LogicalCheck { get; set; }
-
-    //     /// <summary>
-    //     /// Steady state detection configuration
-    //     /// </summary>
-    //     public SteadyStateDetectionConfiguration SteadyStateDetection { get; set; }
-
-    //     /// <summary>
-    //     /// Simulation input time series configuration
-    //     /// </summary>
-    //     public IEnumerable<InputTimeSeriesConfiguration> InputTimeSeries { get; set; }
-    // }
-
-    // /// <summary>
-    // /// Configures how to sample data from CDF. The validation window is the time length evaluated, 
-    // /// and the sampling window is the minimum time length that can be used to sample data.
-    // /// </summary>
-    // public class DataSamplingConfiguration
-    // {
-    //     /// <summary>
-    //     /// Validation window in minutes
-    //     /// </summary>
-    //     public int ValidationWindow { get; set; }
-
-    //     /// <summary>
-    //     /// Sampling window in minutes
-    //     /// </summary>
-    //     public int SamplingWindow { get; set; }
-
-    //     /// <summary>
-    //     /// Sampling granularity in minutes
-    //     /// </summary>
-    //     public int Granularity { get; set; }
-
-    //     /// <summary>
-    //     /// The validation window can be moved to the past by setting
-    //     /// this offset. The format it <c>number(w|d|h|m|s)</c>
-    //     /// </summary>
-    //     public string ValidationEndOffset { get; set; } = "0s";
-    // }
-
-    // /// <summary>
-    // /// Configures how to run a logical check (e.g. well status check)
-    // /// </summary>
-    // public class LogicalCheckConfiguration
-    // {
-    //     /// <summary>
-    //     /// Whether or not to run logical check for this configuration 
-    //     /// </summary>
-    //     public bool Enabled { get; set; }
-
-    //     /// <summary>
-    //     /// External ID of the time series to run the logical check against
-    //     /// </summary>
-    //     public string ExternalId { get; set; }
-
-    //     /// <summary>
-    //     /// Data points aggregate type conforming to CDF. One of <c>average</c>, <c>max</c>, <c>min</c>, <c>count</c>, 
-    //     /// <c>sum</c>, <c>interpolation</c>, <c>stepInterpolation</c>, <c>totalVariation</c>, <c>continuousVariance</c>, <c>discreteVariance</c>
-    //     /// </summary>
-    //     public string AggregateType { get; set; }
-
-    //     /// <summary>
-    //     /// Equality operator. One of <c>eq</c>, <c>ne</c>, <c>gt</c>, <c>ge</c>, <c>lt</c>, <c>le</c>
-    //     /// </summary>
-    //     public string Check { get; set; }
-
-    //     /// <summary>
-    //     /// The value to compare against using the <see cref="Check"/> operator
-    //     /// </summary>
-    //     public double Value { get; set; }
-
-    // }
-
-    // /// <summary>
-    // /// Configures how to run steady state detection
-    // /// </summary>
-    // public class SteadyStateDetectionConfiguration
-    // {
-    //     /// <summary>
-    //     /// Whether or not to run steady state detection for this configuration 
-    //     /// </summary>
-    //     public bool Enabled { get; set; }
-
-    //     /// <summary>
-    //     /// External ID of the time series to be evaluated
-    //     /// </summary>
-    //     public string ExternalId { get; set; }
-
-    //     /// <summary>
-    //     /// Data points aggregate type conforming to CDF. One of <c>average</c>, <c>max</c>, <c>min</c>, <c>count</c>, 
-    //     /// <c>sum</c>, <c>interpolation</c>, <c>stepInterpolation</c>, <c>totalVariation</c>, <c>continuousVariance</c>, <c>discreteVariance</c>
-    //     /// </summary>
-    //     public string AggregateType { get; set; }
-
-    //     /// <summary>
-    //     /// Minimum size of section (segment distance)
-    //     /// </summary>
-    //     public int MinSectionSize { get; set; }
-
-    //     /// <summary>
-    //     /// Variance threshold
-    //     /// </summary>
-    //     public double VarThreshold { get; set; }
-
-    //     /// <summary>
-    //     /// Slope threshold
-    //     /// </summary>
-    //     public double SlopeThreshold { get; set; }
-    // }
-
-    // /// <summary>
-    // /// Time series configuration
-    // /// </summary>
-    // public class TimeSeriesConfiguration
-    // {
-    //     /// <summary>
-    //     /// Input name
-    //     /// </summary>
-    //     public string Name { get; set; }
-
-    //     /// <summary>
-    //     /// Input type
-    //     /// </summary>
-    //     public string Type { get; set; }
-
-    //     /// <summary>
-    //     /// Input unit (e.g. degC, BARg)
-    //     /// </summary>
-    //     public string Unit { get; set; }
-
-    //     /// <summary>
-    //     /// Input unit type (e.g. Temperature, Pressure)
-    //     /// </summary>
-    //     public string UnitType { get; set; }
-    // }
-
-    // /// <summary>
-    // /// Output time series configuration
-    // /// </summary>
-    // public class OutputTimeSeriesConfiguration : TimeSeriesConfiguration
-    // {
-    //     /// <summary>
-    //     /// External id of the time series that will contain simulation output data points
-    //     /// </summary>
-    //     public string ExternalId { get; set; }
-    // }
-
-
-    // /// <summary>
-    // /// Input time series configuration
-    // /// </summary>
-    // public class InputTimeSeriesConfiguration : TimeSeriesConfiguration
-    // {
-    //     /// <summary>
-    //     /// External ID of the time series in CDF containing the input data points
-    //     /// </summary>
-    //     public string SensorExternalId { get; set; }
-
-    //     /// <summary>
-    //     /// Data points aggregate type conforming to CDF. One of <c>average</c>, <c>max</c>, <c>min</c>, <c>count</c>, 
-    //     /// <c>sum</c>, <c>interpolation</c>, <c>stepInterpolation</c>, <c>totalVariation</c>, <c>continuousVariance</c>, <c>discreteVariance</c>
-    //     /// </summary>
-    //     public string AggregateType { get; set; }
-
-    //     /// <summary>
-    //     /// External ID to use when saving the input sample in CDF
-    //     /// </summary>
-    //     public string SampleExternalId { get; set; }
-    // }
-
-    // /// <summary>
-    // /// Manually input the value into routine
-    // /// </summary>
-    // public class InputConstantConfiguration
-    // {
-    //     /// <summary>
-    //     /// Input name
-    //     /// </summary>
-    //     public string Name { get; set; }
-
-    //     /// <summary>
-    //     /// Input type
-    //     /// </summary>
-    //     public string Type { get; set; }
-
-    //     /// <summary>
-    //     /// Input unit (e.g. degC, BARg)
-    //     /// </summary>
-    //     public string Unit { get; set; }
-
-    //     /// <summary>
-    //     /// Input unit type (e.g. Temperature, Pressure)
-    //     /// </summary>
-    //     public string UnitType { get; set; }
-
-    //     /// <summary>
-    //     /// The value of the manual input
-    //     /// </summary>
-    //     public string Value { get; set; }
-
-    //     /// <summary>
-    //     /// External ID to use when saving the input sample in CDF
-    //     /// </summary>
-    //     public string SaveTimeseriesExternalId { get; set; }
-    // }
-=======
-    /// <summary>
-    /// Represent a configuration object for simulation routines
-    /// </summary>
-    public class SimulationConfigurationWithRoutine : SimulationConfigurationWithDataSampling
-    {
-        /// <summary>
-        /// Simulation manual value inputs configuration
-        /// </summary>
-        public IEnumerable<InputConstantConfiguration> InputConstants { get; set; }
-
-        /// <summary>
-        /// Times series that will hold simulation output data points
-        /// </summary>
-        public IEnumerable<OutputTimeSeriesConfiguration> OutputTimeSeries { get; set; }
-
-        /// <summary>
-        /// Simulation routine
-        /// </summary>
-        public IEnumerable<CalculationProcedure> Routine { get; set; }
-    }
-
-    /// <summary>
-    /// Represents the groups (procedures) that contain simulation steps in a routine
-    /// </summary>
-    public class CalculationProcedure
-    {
-        /// <summary>
-        /// The order in witch to execute this procedure, in relation to other
-        /// procedures
-        /// </summary>
-        public int Order { get; set; }
-
-        /// <summary>
-        /// Steps contained in this procedure
-        /// </summary>
-        public IEnumerable<CalculationProcedureStep> Steps { get; set; }
-    }
-
-    /// <summary>
-    /// Represent a simulation step
-    /// </summary>
-    public class CalculationProcedureStep
-    {
-        /// <summary>
-        /// Order in which to execute this step
-        /// </summary>
-        public int Step { get; set; }
-
-        /// <summary>
-        /// Step type. When using <see cref="RoutineImplementationBase"/> as a base class for a routine,
-        /// the valid types are <c>Get</c>, <c>Set</c> and <c>Command</c>
-        /// </summary>
-        public string Type { get; set; }
-
-        /// <summary>
-        /// Dictionary containing any argument needed by specific simulator client to execute the step
-        /// </summary>
-        public Dictionary<string, string> Arguments { get; set; }
-    }
-
-    /// <summary>
-    /// Represents a configuration object for steady state simulations
-    /// </summary>
-    public class SimulationConfigurationWithDataSampling : SimulationConfigurationBase
-    {
-        /// <summary>
-        /// Data sampling configuration
-        /// </summary>
-        public DataSamplingConfiguration DataSampling { get; set; }
-
-        /// <summary>
-        /// Logical check configuration
-        /// </summary>
-        public LogicalCheckConfiguration LogicalCheck { get; set; }
-
-        /// <summary>
-        /// Steady state detection configuration
-        /// </summary>
-        public SteadyStateDetectionConfiguration SteadyStateDetection { get; set; }
-
-        /// <summary>
-        /// Simulation input time series configuration
-        /// </summary>
-        public IEnumerable<InputTimeSeriesConfiguration> InputTimeSeries { get; set; }
-    }
-
-    /// <summary>
-    /// Configures how to sample data from CDF. The validation window is the time length evaluated, 
-    /// and the sampling window is the minimum time length that can be used to sample data.
-    /// </summary>
-    public class DataSamplingConfiguration
-    {
-        /// <summary>
-        /// Validation window in minutes
-        /// </summary>
-        public int ValidationWindow { get; set; }
-
-        /// <summary>
-        /// Sampling window in minutes
-        /// </summary>
-        public int SamplingWindow { get; set; }
-
-        /// <summary>
-        /// Sampling granularity in minutes
-        /// </summary>
-        public int Granularity { get; set; }
-    }
-
-    /// <summary>
-    /// Configures how to run a logical check (e.g. well status check)
-    /// </summary>
-    public class LogicalCheckConfiguration
-    {
-        /// <summary>
-        /// Whether or not to run logical check for this configuration 
-        /// </summary>
-        public bool Enabled { get; set; }
-
-        /// <summary>
-        /// External ID of the time series to run the logical check against
-        /// </summary>
-        public string ExternalId { get; set; }
-
-        /// <summary>
-        /// Data points aggregate type conforming to CDF. One of <c>average</c>, <c>max</c>, <c>min</c>, <c>count</c>, 
-        /// <c>sum</c>, <c>interpolation</c>, <c>stepInterpolation</c>, <c>totalVariation</c>, <c>continuousVariance</c>, <c>discreteVariance</c>
-        /// </summary>
-        public string AggregateType { get; set; }
-
-        /// <summary>
-        /// Equality operator. One of <c>eq</c>, <c>ne</c>, <c>gt</c>, <c>ge</c>, <c>lt</c>, <c>le</c>
-        /// </summary>
-        public string Check { get; set; }
-
-        /// <summary>
-        /// The value to compare against using the <see cref="Check"/> operator
-        /// </summary>
-        public double Value { get; set; }
-
-    }
-
-    /// <summary>
-    /// Configures how to run steady state detection
-    /// </summary>
-    public class SteadyStateDetectionConfiguration
-    {
-        /// <summary>
-        /// Whether or not to run steady state detection for this configuration 
-        /// </summary>
-        public bool Enabled { get; set; }
-
-        /// <summary>
-        /// External ID of the time series to be evaluated
-        /// </summary>
-        public string ExternalId { get; set; }
-
-        /// <summary>
-        /// Data points aggregate type conforming to CDF. One of <c>average</c>, <c>max</c>, <c>min</c>, <c>count</c>, 
-        /// <c>sum</c>, <c>interpolation</c>, <c>stepInterpolation</c>, <c>totalVariation</c>, <c>continuousVariance</c>, <c>discreteVariance</c>
-        /// </summary>
-        public string AggregateType { get; set; }
-
-        /// <summary>
-        /// Minimum size of section (segment distance)
-        /// </summary>
-        public int MinSectionSize { get; set; }
-
-        /// <summary>
-        /// Variance threshold
-        /// </summary>
-        public double VarThreshold { get; set; }
-
-        /// <summary>
-        /// Slope threshold
-        /// </summary>
-        public double SlopeThreshold { get; set; }
-    }
-
-    /// <summary>
-    /// Time series configuration
-    /// </summary>
-    public class TimeSeriesConfiguration
-    {
-        /// <summary>
-        /// Input name
-        /// </summary>
-        public string Name { get; set; }
-
-        /// <summary>
-        /// Input type
-        /// </summary>
-        public string Type { get; set; }
-
-        /// <summary>
-        /// Input unit (e.g. degC, BARg)
-        /// </summary>
-        public string Unit { get; set; }
-
-        /// <summary>
-        /// Input unit type (e.g. Temperature, Pressure)
-        /// </summary>
-        public string UnitType { get; set; }
-    }
-
-    /// <summary>
-    /// Output time series configuration
-    /// </summary>
-    public class OutputTimeSeriesConfiguration : TimeSeriesConfiguration
-    {
-        /// <summary>
-        /// External id of the time series that will contain simulation output data points
-        /// </summary>
-        public string ExternalId { get; set; }
-    }
-
-
-    /// <summary>
-    /// Input time series configuration
-    /// </summary>
-    public class InputTimeSeriesConfiguration : TimeSeriesConfiguration
-    {
-        /// <summary>
-        /// External ID of the time series in CDF containing the input data points
-        /// </summary>
-        public string SensorExternalId { get; set; }
-
-        /// <summary>
-        /// Data points aggregate type conforming to CDF. One of <c>average</c>, <c>max</c>, <c>min</c>, <c>count</c>, 
-        /// <c>sum</c>, <c>interpolation</c>, <c>stepInterpolation</c>, <c>totalVariation</c>, <c>continuousVariance</c>, <c>discreteVariance</c>
-        /// </summary>
-        public string AggregateType { get; set; }
-
-        /// <summary>
-        /// External ID to use when saving the input sample in CDF
-        /// </summary>
-        public string SampleExternalId { get; set; }
-    }
-
-    /// <summary>
-    /// Manually input the value into routine
-    /// </summary>
-    public class InputConstantConfiguration
-    {
-        /// <summary>
-        /// Input name
-        /// </summary>
-        public string Name { get; set; }
-
-        /// <summary>
-        /// Input type
-        /// </summary>
-        public string Type { get; set; }
-
-        /// <summary>
-        /// Input unit (e.g. degC, BARg)
-        /// </summary>
-        public string Unit { get; set; }
-
-        /// <summary>
-        /// Input unit type (e.g. Temperature, Pressure)
-        /// </summary>
-        public string UnitType { get; set; }
-
-        /// <summary>
-        /// The value of the manual input
-        /// </summary>
-        public string Value { get; set; }
-
-        /// <summary>
-        /// External ID to use when saving the input sample in CDF
-        /// </summary>
-        public string SaveTimeseriesExternalId { get; set; }
-    }
->>>>>>> e8110e7f
-
     /// <summary>
     /// Simulation schedule configuration
     /// </summary>
@@ -1022,254 +303,4 @@
         /// </summary>
         public DateTime StartDate => CogniteTime.FromUnixTimeMilliseconds(Start);
     }
-
-
-<<<<<<< HEAD
-    // /// <summary>
-    // /// Base class for simulation configuration objects. This object should be
-    // /// used to deserialize the contents of a configuration file in CDF
-    // /// </summary>
-    // public class SimulationConfigurationBase
-    // {
-    //     /// <summary>
-    //     /// External ID of the simulation configuration
-    //     /// </summary>
-    //     public string ExternalId { get; set; }
-
-    //     /// <summary>
-    //     /// Simulator name
-    //     /// </summary>
-    //     public string Simulator { get; set; }
-
-    //     /// <summary>
-    //     /// Model name
-    //     /// </summary>
-    //     public string ModelName { get; set; }
-
-    //     /// <summary>
-    //     /// Routine external id
-    //     /// </summary>
-    //     public string RoutineExternalId { get; set; }
-
-    //     // /// <summary>
-    //     // /// Calculation name
-    //     // /// </summary>
-    //     // public string CalculationName { get; set; }
-
-    //     // /// <summary>
-    //     // /// Calculation type. Used to identify different types of calculations
-    //     // /// supported by a given simulator.
-    //     // /// </summary>
-    //     // public string CalculationType { get; set; }
-
-    //     // /// <summary>
-    //     // /// User defined calculation type. User defined calculations will have
-    //     // /// <b>UserDefined</b> as <see cref="CalculationType"/>. This property
-    //     // /// provides a way of differentiating user defined calculations
-    //     // /// </summary>
-    //     // public string CalcTypeUserDefined { get; set; } = "";
-
-    //     /// <summary>
-    //     /// Connector name
-    //     /// </summary>
-    //     public string Connector { get; set; }
-
-    //     /// <summary>
-    //     /// Email of the user who created this configuration
-    //     /// </summary>
-    //     public string UserEmail { get; set; } = "";
-
-    //     /// <summary>
-    //     /// Simulation schedule configuration
-    //     /// </summary>
-    //     public ScheduleConfiguration Schedule { get; set; }
-
-    //     /// <summary>
-    //     /// Calculation object crated from this configuration
-    //     /// </summary>
-    //     public SimulatorRoutineRevisionInfo Calculation => new SimulatorRoutineRevisionInfo
-    //     {
-    //         ExternalId = ExternalId,
-    //         Model = new SimulatorModelInfo
-    //         {
-    //             Name = ModelName,
-    //             Simulator = Simulator
-    //         },
-    //         RoutineExternalId = RoutineExternalId,
-    //         // Name = CalculationName,
-    //         // Type = CalculationType,
-    //         // UserDefinedType = CalcTypeUserDefined
-    //     };
-
-    //     /// <summary>
-    //     /// Created time
-    //     /// </summary>
-    //     public long CreatedTime { get; set; }
-    // }
-
-    /// <summary>
-    /// This base class represents the state of a simulation configuration file
-    /// </summary>
-    public class ConfigurationStateBase : FileState
-    {
-        private long? _lastRun;
-
-        /// <summary>
-        /// Timestamp of the last time a simulation was ran using this configuration
-        /// </summary>
-        public long? LastRun
-        {
-            get => _lastRun;
-            set
-            {
-                if (value == _lastRun) return;
-                LastTimeModified = DateTime.UtcNow;
-                _lastRun = value;
-            }
-        }
-
-        /// <summary>
-        /// Indicates if the JSON content of the file has been deserialized
-        /// </summary>
-        public bool Deserialized { get; set; }
-
-        /// <summary>
-        /// Creates a new simulation configuration file state with the provided id
-        /// </summary>
-        /// <param name="id"></param>
-        public ConfigurationStateBase(string id) : base(id)
-        {
-        }
-
-        /// <summary>
-        /// Data type of the file. For simulation configuration files, this is <see cref="SimulatorDataType.SimulationConfiguration"/> 
-        /// </summary>
-        /// <returns>String representation of <see cref="SimulatorDataType.SimulationConfiguration"/></returns>
-        public override string GetDataType()
-        {
-            return SimulatorDataType.SimulationConfiguration.MetadataValue();
-        }
-
-        /// <summary>
-        /// Initialize this simulation configuration state using a data object from the state store
-        /// </summary>
-        /// <param name="poco">Data object</param>
-        public override void Init(FileStatePoco poco)
-        {
-            base.Init(poco);
-            if (poco is ConfigurationStateBasePoco statePoco)
-            {
-                _lastRun = statePoco.LastRun;
-            }
-        }
-
-        /// <summary>
-        /// Get the data object with the simulation configuration state properties to be persisted by
-        /// the state store
-        /// </summary>
-        /// <returns>File data object</returns>
-        public override FileStatePoco GetPoco()
-        {
-            return new ConfigurationStateBasePoco
-            {
-                Id = Id,
-                ModelName = ModelName,
-                Source = Source,
-                DataSetId = DataSetId,
-                FilePath = FilePath,
-                CreatedTime = CreatedTime,
-                CdfId = CdfId,
-                LastRun = LastRun,
-            };
-        }
-    }
-
-    /// <summary>
-    /// Data object that contains the simulation configuration state properties to be persisted
-    /// by the state store. These properties are restored to the state on initialization
-    /// </summary>
-    public class ConfigurationStateBasePoco : FileStatePoco
-    {
-        /// <summary>
-        /// Timestamp of the last simulation run
-        /// </summary>
-        [StateStoreProperty("last-run")]
-        public long? LastRun { get; set; }
-=======
-    /// <summary>
-    /// Base class for simulation configuration objects. This object should be
-    /// used to deserialize the contents of a configuration file in CDF
-    /// </summary>
-    public class SimulationConfigurationBase
-    {
-        /// <summary>
-        /// External ID of the simulation configuration
-        /// </summary>
-        public string ExternalId { get; set; }
-
-        /// <summary>
-        /// Simulator name
-        /// </summary>
-        public string Simulator { get; set; }
-
-        /// <summary>
-        /// Model name
-        /// </summary>
-        public string ModelName { get; set; }
-
-        /// <summary>
-        /// Calculation name
-        /// </summary>
-        public string CalculationName { get; set; }
-
-        /// <summary>
-        /// Calculation type. Used to identify different types of calculations
-        /// supported by a given simulator.
-        /// </summary>
-        public string CalculationType { get; set; }
-
-        /// <summary>
-        /// User defined calculation type. User defined calculations will have
-        /// <b>UserDefined</b> as <see cref="CalculationType"/>. This property
-        /// provides a way of differentiating user defined calculations
-        /// </summary>
-        public string CalcTypeUserDefined { get; set; } = "";
-
-        /// <summary>
-        /// Connector name
-        /// </summary>
-        public string Connector { get; set; }
-
-        /// <summary>
-        /// Email of the user who created this configuration
-        /// </summary>
-        public string UserEmail { get; set; } = "";
-
-        /// <summary>
-        /// Simulation schedule configuration
-        /// </summary>
-        public ScheduleConfiguration Schedule { get; set; }
-
-        /// <summary>
-        /// Calculation object crated from this configuration
-        /// </summary>
-        public SimulatorCalculation Calculation => new SimulatorCalculation
-        {
-            ExternalId = ExternalId,
-            Model = new SimulatorModelInfo
-            {
-                Name = ModelName,
-                Simulator = Simulator
-            },
-            Name = CalculationName,
-            Type = CalculationType,
-            UserDefinedType = CalcTypeUserDefined
-        };
-
-        /// <summary>
-        /// Created time
-        /// </summary>
-        public long CreatedTime { get; set; }
->>>>>>> e8110e7f
-    }
 }