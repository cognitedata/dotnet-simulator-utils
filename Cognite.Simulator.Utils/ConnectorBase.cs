--- conflicted
+++ resolved
@@ -199,14 +199,8 @@
                     : null;
                     await sequences.UpdateSimulatorIntegrationsHeartbeat(
                         _simulatorSequenceIds[simulator.Name],
-<<<<<<< HEAD
-                        simulator.DataSetId,
-                        Config.UseSimulatorsApi,
-                        extraInformation,
-=======
                         init,
                         update,
->>>>>>> 0a16746b
                         token).ConfigureAwait(false);
                 }
             }
