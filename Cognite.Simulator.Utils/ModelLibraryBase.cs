--- conflicted
+++ resolved
@@ -697,39 +697,6 @@
                 await FindModelRevisions(true, token)
                     .ConfigureAwait(false);
 
-<<<<<<< HEAD
-=======
-                // Find the files that are not yet saved locally (no file path)
-                var files = _state.Values
-                    .Where(f => string.IsNullOrEmpty(f.FilePath) && f.DownloadAttempts < _config.MaxDownloadAttempts)
-                    .OrderBy(f => f.UpdatedTime)
-                    .ToList();
-
-                foreach (var file in files)
-                {
-                    var downloaded = await DownloadFileAsync(file).ConfigureAwait(false);
-                    if (downloaded)
-                    {
-                        _libState.UpdateDestinationRange(
-                            CogniteTime.FromUnixTimeMilliseconds(file.UpdatedTime),
-                            CogniteTime.FromUnixTimeMilliseconds(file.UpdatedTime));
-                    }
-                }
-
-                ProcessDownloadedFiles(token).Wait(token);
-
-                if (!_state.IsEmpty)
-                {
-                    var maxUpdatedMs = _state
-                        .Select(s => s.Value.UpdatedTime)
-                        .Max();
-                    var maxUpdatedDt = CogniteTime.FromUnixTimeMilliseconds(maxUpdatedMs);
-                    _libState.UpdateDestinationRange(
-                        maxUpdatedDt,
-                        maxUpdatedDt);
-                }
-
->>>>>>> efc7d577
                 await SaveStates(token).ConfigureAwait(false);
 
                 await Task
