﻿using Cognite.Extractor.StateStorage;
using Cognite.Extractor.Utils;
using Cognite.Simulator.Extensions;
using CogniteSdk;
using Microsoft.Extensions.Logging;
using System;
using System.Collections.Generic;
using System.Linq;
using System.Text;
using System.Threading;
using System.Threading.Tasks;
using System.IO;
using CogniteSdk.Alpha;

namespace Cognite.Simulator.Utils
{
    /// <summary>
    /// Represents a local model file library. This is a <see cref="FileLibrary{T, U}"/> that
    /// fetches simulator model files from CDF, save a local copy and process the model (extract information).
    /// This library only keeps the latest version of a given model file
    /// </summary>
    /// <typeparam name="T">Type of the state object used in this library</typeparam>
    /// <typeparam name="U">Type of the data object used to serialize and deserialize state</typeparam>
    /// <typeparam name="V">Type of the model parsing information object</typeparam>
    public abstract class ModelLibraryBase<T, U, V> : FileLibrary<T, U>, IModelProvider<T>
        where T : ModelStateBase
        where U : ModelStateBasePoco
        where V : ModelParsingInfo, new()
    {
        /// <summary>
        /// Staging area, used to store the model parsing info in CDF
        /// </summary>
        protected StagingArea<V> Staging { get; }
        
        /// <summary>
        /// Creates a new instance of the library using the provided parameters
        /// </summary>
        /// <param name="config">Library configuration</param>
        /// <param name="simulators">Dictionary of simulators</param>
        /// <param name="cdf">CDF destination object</param>
        /// <param name="logger">Logger</param>
        /// <param name="downloadClient">HTTP client to download files</param>
        /// <param name="staging">Staging area</param>
        /// <param name="store">State store for models state</param>
        public ModelLibraryBase(
            FileLibraryConfig config, 
            IList<SimulatorConfig> simulators, 
            CogniteDestination cdf, 
            ILogger logger, 
            FileDownloadClient downloadClient,
            StagingArea<V> staging,
            IExtractionStateStore store = null) : 
            base(SimulatorDataType.ModelFile, config, simulators, cdf, logger, downloadClient, store)
        {
            Staging = staging;
        }

        /// <inheritdoc/>
        public T GetLatestModelVersion(string simulator, string modelName)
        {
            var modelVersions = GetAllModelVersions(simulator, modelName);
            if (modelVersions.Any())
            {
                return modelVersions.First();
            }
            return null;
        }

        /// <inheritdoc/>
        public IEnumerable<T> GetAllModelVersions(string simulator, string modelName)
        {
            var modelVersions = State.Values
                .Where(s => s.ModelName == modelName
                    && s.Source == simulator
                    && s.Version > 0
                    && !string.IsNullOrEmpty(s.FilePath))
                .OrderByDescending(s => s.Version);
            return modelVersions;
        }

        /// <summary>
        /// Utility function to remove the local copies (files) of all model versions
        /// except the latest one
        /// </summary>
        /// <param name="simulator">Simulator name</param>
        /// <param name="modelName">Model name</param>
        protected void RemoveLocalFiles(string simulator, string modelName)
        {
            var modelVersionsAll = State.Values
                .Where(f => !string.IsNullOrEmpty(f.FilePath)
                    && (f.IsExtracted || !f.CanRead)
                    && f.Source == simulator)
                .ToList();
            var currentModelVersions = modelVersionsAll
                .Where(f => f.ModelName == modelName)
                .OrderByDescending(f => f.Version);
            var otherModelVersionsMap = modelVersionsAll
                .Where(f => f.ModelName != modelName)
                .ToDictionary(f => f.FilePath, f => true);
            var latestVersion = currentModelVersions.FirstOrDefault();
            var modelVersionsToDelete = currentModelVersions.Skip(1);
            foreach (var version in modelVersionsToDelete)
            {
                // multiple revisions might refer to the same file
                // delete the file only if no other revision refers to it
                if (latestVersion.FilePath != version.FilePath && !otherModelVersionsMap.ContainsKey(version.FilePath)) {
                    if (version.IsInDirectory) {
                        var dirPath = Path.GetDirectoryName(version.FilePath);
                        StateUtils.DeleteLocalDirectory(dirPath);
                    } else {
                        StateUtils.DeleteLocalFile(version.FilePath);
                    }
                }
            }
        }

        /// <summary>
        /// Verify that the model files stored locally have an equivalent model revisions in CDF.
        /// This ensures that model revisions deleted from CDF will also
        /// be removed from the local library
        /// </summary>
        /// <param name="state">Model file state to verify</param>
        /// <param name="token">Cancellation token</param>
        protected async Task VerifyLocalModelState(
            T state,
            CancellationToken token)
        {
            if (state == null)
            {
                return;
            }
            var localRevisions = GetAllModelVersions(state.Source, state.ModelName);
            if (localRevisions.Any())
            {
                var modelRevisionsInCdfRes = await CdfSimulatorResources.ListSimulatorModelRevisionsAsync(
                    new SimulatorModelRevisionQuery
                    {
                        Filter = new SimulatorModelRevisionFilter
                        {
                            ModelExternalIds = new List<string> { state.ModelExternalId }
                        }
                    }, token).ConfigureAwait(false);
                
                var revisionsInCdf = modelRevisionsInCdfRes.Items;

                var statesToDelete = new List<T>();
                foreach (var revision in localRevisions)
                {
                    if (!revisionsInCdf.Any(v => v.Id.ToString() == revision.Id))
                    {
                        statesToDelete.Add(revision);
                        State.Remove(revision.Id);
                    }
                }
                if (statesToDelete.Any())
                {
                    Logger.LogWarning("Removing {Num} model versions not found in CDF: {Versions}",
                        statesToDelete.Count,
                        string.Join(", ", statesToDelete.Select(s => s.ModelName + " v" + s.Version)));
                    await RemoveStates(statesToDelete, token).ConfigureAwait(false);
                }
            }
        }
        
        /// <summary>
        /// Process model files that have been downloaded
        /// </summary>
        /// <param name="token">Cancellation token</param>
        protected override void ProcessDownloadedFiles(CancellationToken token)
        {
            Task.Run(async () => await ExtractModelInformationAndUpdateState(token).ConfigureAwait(false), token)
                .Wait(token);
        }

        /// <summary>
        /// This method find all model versions that have not been processed and calls
        /// the <see cref="ExtractModelInformation(IEnumerable{T}, CancellationToken)"/> method 
        /// to process the models.  
        /// </summary>
        /// <param name="token">Cancellation token</param>
        protected virtual async Task ExtractModelInformationAndUpdateState(CancellationToken token)
        {
            // Find all model files for which we need to extract data
            // The models are grouped by (simulator, model name)
            var modelGroups = State.Values
                .Where(f => !string.IsNullOrEmpty(f.FilePath) && !f.IsExtracted && f.CanRead)
                .GroupBy(f => new { f.Source, f.ModelName });
<<<<<<< HEAD
            // TODO: mode away from using the model name as the key
=======
>>>>>>> 441e40f8
            foreach (var group in modelGroups)
            {
                InitModelParsingInfo(group);

                // Extract the data for each model file (version) in this group
                try
                {
                    await ExtractModelInformation(group, token).ConfigureAwait(false);
                }
                finally
                {
                    await UpdateModelParsingInfo(group, token).ConfigureAwait(false);
                }

                // Verify that the local version history matches the one in CDF. Else,
                // delete the local state and files for the missing versions.
                await VerifyLocalModelState(group.First(), token).ConfigureAwait(false);

                // Keep only a local copy of the latest model version. After the data is extracted,
                // not need to keep a local copy of versions that are not used in calculations
                RemoveLocalFiles(group.Key.Source, group.Key.ModelName);
            }
        }

        private async Task UpdateModelParsingInfo(IEnumerable<T> modelStates, CancellationToken token)
        {
            foreach(var revision in modelStates)
            {
                if (revision.ParsingInfo != null && revision.ParsingInfo.Status != ParsingStatus.ready)
                {
                    await Staging.UpdateEntry(revision.Id, (V) revision.ParsingInfo, token).ConfigureAwait(false);
                    
<<<<<<< HEAD
                    // TODO: add more model revision statuses
=======
>>>>>>> 441e40f8
                    var newStatus = revision.ParsingInfo.Status == ParsingStatus.success
                                ? SimulatorModelRevisionStatus.success
                                : revision.ParsingInfo.Status == ParsingStatus.failure
                                    ? SimulatorModelRevisionStatus.failure
                                    : SimulatorModelRevisionStatus.unknown;

                    var modelRevisionPatch =
                        new SimulatorModelRevisionUpdateItem(long.Parse(revision.Id)) {
                            Update =
                                new SimulatorModelRevisionUpdate {
                                    Status = new Update<SimulatorModelRevisionStatus>(newStatus),
                                }
                        };

<<<<<<< HEAD
                    // TODO add update by external id
=======
>>>>>>> 441e40f8
                    await CdfSimulatorResources.UpdateSimulatorModelRevisionsAsync(new [] { modelRevisionPatch }, token).ConfigureAwait(false);
                }
            }
        }

        private void InitModelParsingInfo(IEnumerable<T> modelStates)
        {
            foreach(var file in modelStates)
            {
                V info = new V();
                info.Parsed = false;
                info.ModelName = file.Model.Name;
                info.Simulator = file.Model.Simulator;
                info.ModelVersion = file.Version;
                info.Status = ParsingStatus.ready;    
                file.ParsingInfo = info;
            }
        }

        /// <summary>
        /// This method should open the model versions in the simulator, extract the required information and
        /// ingest it to CDF. 
        /// </summary>
        /// <param name="modelStates">Model file states</param>
        /// <param name="token">Cancellation token</param>
        protected abstract Task ExtractModelInformation(
            IEnumerable<T> modelStates,
            CancellationToken token);
    }

    /// <summary>
    /// Interface for libraries that can provide model information
    /// </summary>
    /// <typeparam name="T">Model state type</typeparam>
    public interface IModelProvider<T>
    {
        /// <summary>
        /// Returns the state object of the latest version of the given model
        /// </summary>
        /// <param name="simulator">Simulator</param>
        /// <param name="modelName">Model Name</param>
        /// <returns>State object</returns>
        T GetLatestModelVersion(string simulator, string modelName);

        /// <summary>
        /// Returns the state objects of all the versions of the given model
        /// </summary>
        /// <param name="simulator">Simulator name</param>
        /// <param name="modelName">Model name</param>
        /// <returns>List of state objects</returns>
        IEnumerable<T> GetAllModelVersions(string simulator, string modelName);
    }

    /// <summary>
    /// This base class represents the state of a model file
    /// </summary>
    public abstract class ModelStateBase : FileState
    {
        private int _version;
        
        /// <summary>
        /// Model version
        /// </summary>
        public int Version
        {
            get => _version;
            set
            {
                if (value == _version) return;
                LastTimeModified = DateTime.UtcNow;
                _version = value;
            }
        }

        /// <summary>
        /// Information about model parsing
        /// </summary>
        public ModelParsingInfo ParsingInfo { get; set; }

        /// <summary>
        /// Indicates if information has been extracted from the model file
        /// </summary>
        public abstract bool IsExtracted { get; }
        
        /// <summary>
        /// Indicates if the simulator can read the model file and
        /// its data
        /// </summary>
        public bool CanRead { get; set; } = true;

        /// <summary>
        /// Creates a new model file state with the provided id
        /// </summary>
        /// <param name="id"></param>
        public ModelStateBase(string id) : base(id)
        {
        }

        /// <summary>
        /// Data type of the file. For model files, this is <see cref="SimulatorDataType.ModelFile"/> 
        /// </summary>
        /// <returns>String representation of <see cref="SimulatorDataType.ModelFile"/></returns>
        public override string GetDataType()
        {
            return SimulatorDataType.ModelFile.MetadataValue();
        }

        /// <summary>
        /// Model data associated with this state
        /// </summary>
        public SimulatorModelInfo Model => new SimulatorModelInfo()
        {
            Name = ModelName,
            Simulator = Source
        };

        /// <summary>
        /// Initialize this model state using a data object from the state store
        /// </summary>
        /// <param name="poco">Data object</param>
        public override void Init(FileStatePoco poco)
        {
            base.Init(poco);
            if (poco is ModelStateBasePoco mPoco)
            {
                _version = mPoco.Version;
            }
        }
        /// <summary>
        /// Get the data object with the model state properties to be persisted by
        /// the state store
        /// </summary>
        /// <returns>File data object</returns>
        public override FileStatePoco GetPoco()
        {
            return new ModelStateBasePoco
            {
                Id = Id,
                ModelName = ModelName,
                ModelExternalId = ModelExternalId,
                Source = Source,
                DataSetId = DataSetId,
                FilePath = FilePath,
                CreatedTime = CreatedTime,
                CdfId = CdfId,
                Version = Version,
                IsInDirectory = IsInDirectory
            };
        }
    }

    /// <summary>
    /// Data object that contains the model state properties to be persisted
    /// by the state store. These properties are restored to the state on initialization
    /// </summary>
    public class ModelStateBasePoco : FileStatePoco
    {
        /// <summary>
        /// Model version
        /// </summary>
        [StateStoreProperty("version")]
        public int Version { get; set; }
    }
}<|MERGE_RESOLUTION|>--- conflicted
+++ resolved
@@ -185,10 +185,6 @@
             var modelGroups = State.Values
                 .Where(f => !string.IsNullOrEmpty(f.FilePath) && !f.IsExtracted && f.CanRead)
                 .GroupBy(f => new { f.Source, f.ModelName });
-<<<<<<< HEAD
-            // TODO: mode away from using the model name as the key
-=======
->>>>>>> 441e40f8
             foreach (var group in modelGroups)
             {
                 InitModelParsingInfo(group);
@@ -221,10 +217,6 @@
                 {
                     await Staging.UpdateEntry(revision.Id, (V) revision.ParsingInfo, token).ConfigureAwait(false);
                     
-<<<<<<< HEAD
-                    // TODO: add more model revision statuses
-=======
->>>>>>> 441e40f8
                     var newStatus = revision.ParsingInfo.Status == ParsingStatus.success
                                 ? SimulatorModelRevisionStatus.success
                                 : revision.ParsingInfo.Status == ParsingStatus.failure
@@ -239,10 +231,6 @@
                                 }
                         };
 
-<<<<<<< HEAD
-                    // TODO add update by external id
-=======
->>>>>>> 441e40f8
                     await CdfSimulatorResources.UpdateSimulatorModelRevisionsAsync(new [] { modelRevisionPatch }, token).ConfigureAwait(false);
                 }
             }
