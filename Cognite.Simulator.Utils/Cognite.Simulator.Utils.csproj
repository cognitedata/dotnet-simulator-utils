﻿<Project Sdk="Microsoft.NET.Sdk">

  <PropertyGroup>
    <TargetFramework>netstandard2.0</TargetFramework>
    <GenerateDocumentationFile>true</GenerateDocumentationFile>
    <PackageId>Cognite.Simulator.Utils</PackageId>
    <Author>Cognite AS</Author>
    <Company>Cognite AS</Company>
    <Copyright>Cognite AS</Copyright>
    <PackageLicenseFile>LICENSE</PackageLicenseFile>
    <RootNamespace>Cognite.Simulator.Utils</RootNamespace>
    <Description>A library containing utilities to the for simulator integrations</Description>
    <EnableNETAnalyzers>true</EnableNETAnalyzers>
    <AnalysisMode>Default</AnalysisMode>
    <EnforceCodeStyleInBuild>true</EnforceCodeStyleInBuild>
    <AssemblyOriginatorKeyFile>$(SolutionDir)/strong_name.snk</AssemblyOriginatorKeyFile>
  </PropertyGroup>

  <ItemGroup>
    <None Include="..\LICENSE" Pack="true" Visible="false" PackagePath="" />
  </ItemGroup>

  <ItemGroup>
<<<<<<< HEAD
    <!-- <PackageReference Include="Cognite.ExtractorUtils" Version="1.20.0" /> -->
    <ProjectReference Include="..\..\dotnet-extractor-utils\ExtractorUtils\ExtractorUtils.csproj" />
=======
    <PackageReference Include="Cognite.ExtractorUtils" Version="1.21.0" />
    <!-- <ProjectReference Include="..\..\dotnet-extractor-utils\ExtractorUtils\ExtractorUtils.csproj" /> -->
>>>>>>> dc184e30
    <PackageReference Include="Newtonsoft.Json" Version="13.0.3" />
  </ItemGroup>

  <ItemGroup>
    <ProjectReference Include="..\Cognite.DataProcessing\Cognite.DataProcessing.csproj" />
    <ProjectReference Include="..\Cognite.Simulator.Extensions\Cognite.Simulator.Extensions.csproj" />
  </ItemGroup>

</Project><|MERGE_RESOLUTION|>--- conflicted
+++ resolved
@@ -21,13 +21,8 @@
   </ItemGroup>
 
   <ItemGroup>
-<<<<<<< HEAD
-    <!-- <PackageReference Include="Cognite.ExtractorUtils" Version="1.20.0" /> -->
-    <ProjectReference Include="..\..\dotnet-extractor-utils\ExtractorUtils\ExtractorUtils.csproj" />
-=======
     <PackageReference Include="Cognite.ExtractorUtils" Version="1.21.0" />
     <!-- <ProjectReference Include="..\..\dotnet-extractor-utils\ExtractorUtils\ExtractorUtils.csproj" /> -->
->>>>>>> dc184e30
     <PackageReference Include="Newtonsoft.Json" Version="13.0.3" />
   </ItemGroup>
 
