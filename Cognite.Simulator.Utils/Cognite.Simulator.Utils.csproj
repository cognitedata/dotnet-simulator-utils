﻿<Project Sdk="Microsoft.NET.Sdk">

  <PropertyGroup>
    <TargetFramework>netstandard2.0</TargetFramework>
    <GenerateDocumentationFile>true</GenerateDocumentationFile>
    <PackageId>Cognite.Simulator.Utils</PackageId>
    <Author>Cognite AS</Author>
    <Company>Cognite AS</Company>
    <Copyright>Cognite AS</Copyright>
    <PackageLicenseFile>LICENSE</PackageLicenseFile>
    <RootNamespace>Cognite.Simulator.Utils</RootNamespace>
    <Description>A library containing utilities to the for simulator integrations</Description>
    <EnableNETAnalyzers>true</EnableNETAnalyzers>
    <AnalysisMode>Default</AnalysisMode>
    <EnforceCodeStyleInBuild>true</EnforceCodeStyleInBuild>
    <AssemblyOriginatorKeyFile>$(SolutionDir)/strong_name.snk</AssemblyOriginatorKeyFile>
  </PropertyGroup>

  <ItemGroup>
    <None Include="..\LICENSE" Pack="true" Visible="false" PackagePath="" />
  </ItemGroup>

  <ItemGroup>
<<<<<<< HEAD
    <!-- <PackageReference Include="Cognite.ExtractorUtils" Version="1.19.0" /> -->
    <ProjectReference Include="..\..\dotnet-extractor-utils\ExtractorUtils\ExtractorUtils.csproj" />
=======
    <PackageReference Include="Cognite.ExtractorUtils" Version="1.18.1" />
    <!-- <ProjectReference Include="..\..\dotnet-extractor-utils\ExtractorUtils\ExtractorUtils.csproj" /> -->
>>>>>>> 441e40f8
    <PackageReference Include="Newtonsoft.Json" Version="13.0.3" />
  </ItemGroup>

  <ItemGroup>
    <ProjectReference Include="..\Cognite.DataProcessing\Cognite.DataProcessing.csproj" />
    <ProjectReference Include="..\Cognite.Simulator.Extensions\Cognite.Simulator.Extensions.csproj" />
  </ItemGroup>

</Project><|MERGE_RESOLUTION|>--- conflicted
+++ resolved
@@ -21,13 +21,8 @@
   </ItemGroup>
 
   <ItemGroup>
-<<<<<<< HEAD
-    <!-- <PackageReference Include="Cognite.ExtractorUtils" Version="1.19.0" /> -->
-    <ProjectReference Include="..\..\dotnet-extractor-utils\ExtractorUtils\ExtractorUtils.csproj" />
-=======
     <PackageReference Include="Cognite.ExtractorUtils" Version="1.18.1" />
     <!-- <ProjectReference Include="..\..\dotnet-extractor-utils\ExtractorUtils\ExtractorUtils.csproj" /> -->
->>>>>>> 441e40f8
     <PackageReference Include="Newtonsoft.Json" Version="13.0.3" />
   </ItemGroup>
 
