using System;
using System.Collections.Generic;
using System.Linq;
using System.Threading;
using System.Threading.Tasks;
using Cognite.Extensions;
using Cognite.Extractor.Utils;
using Cognite.Simulator.Extensions;
using Cognite.Simulator.Utils.Automation;
using CogniteSdk;
using CogniteSdk.Alpha;
using Microsoft.Extensions.Logging;

namespace Cognite.Simulator.Utils
{
    /// <summary>
    /// Simulation runner for simulation routine revision of type <see cref="SimulatorRoutineRevision"/>
    /// </summary>
    /// <typeparam name="A">Type of automation configuration objects</typeparam>
    /// <typeparam name="T">Type of model state objects</typeparam>
    /// <typeparam name="V">Type of simulation configuration objects</typeparam>
    public abstract class RoutineRunnerBase<A, T, V> : SimulationRunnerBase<A, T, V>
        where A : AutomationConfig
        where T : ModelStateBase
        where V : SimulatorRoutineRevision
    {
        private readonly CogniteDestination _cdf;
        private readonly ILogger _logger;

        /// <summary>
        /// Client that implements the connector with a simulator
        /// </summary>
        protected ISimulatorClient<T, V> SimulatorClient { get; }

        /// <summary>
        /// Creates an instance of the runner with the provided parameters
        /// </summary>
        /// <param name="connectorConfig">Connector configuration</param>
        /// <param name="simulatorDefinition">Simulator definition</param>
        /// <param name="cdf">CDF client</param>
        /// <param name="modelLibrary">Model library</param>
        /// <param name="configLibrary">Configuration library</param>
        /// <param name="simulatorClient">Simulator client</param>
        /// <param name="logger">Logger</param>
        protected RoutineRunnerBase(
            ConnectorConfig connectorConfig,
            SimulatorCreate simulatorDefinition,
            CogniteDestination cdf,
            IModelProvider<A, T> modelLibrary,
            IRoutineProvider<V> configLibrary,
            ISimulatorClient<T, V> simulatorClient,
            ILogger logger) :
            base(connectorConfig, simulatorDefinition, cdf, modelLibrary, configLibrary, logger)
        {
            _logger = logger;
            _cdf = cdf;
            SimulatorClient = simulatorClient;
        }

        private async Task<Dictionary<string, SimulatorValueItem>> LoadSimulationInputOverrides(long runId, CancellationToken token)
        {
            var inputDataOverrides = new Dictionary<string, SimulatorValueItem>();

            var dataRes = await _cdf.CogniteClient.Alpha.Simulators.ListSimulationRunsDataAsync(
                new List<long> { runId },
                token: token).ConfigureAwait(false);
            var dataResItem = dataRes.FirstOrDefault();
            if (dataResItem != null && dataResItem.Inputs != null)
            {
                inputDataOverrides = dataResItem.Inputs.ToDictionarySafe(i => i.ReferenceId, i => i);
            }

            return inputDataOverrides;
        }

        /// <summary>
        /// Run the given simulation run by parsing and executing the simulation routine associated with it
        /// </summary>
        /// <param name="runItem">Simulation run item</param>
        /// <param name="startTime">Simulation start time</param>
        /// <param name="modelState">Model state</param>
        /// <param name="routineRevision">Routine revision object</param>
        /// <param name="samplingConfiguration">Input sampling samplingConfiguration</param>
        /// <param name="token">Cancellation token</param>
        /// <exception cref="ArgumentNullException">When one of the arguments is missing</exception>
        /// <exception cref="SimulationException">When it was not possible to sample data points</exception>
        /// <exception cref="ConnectorException">When it was not possible to save the results in CDF</exception>
        protected override async Task RunRoutine(
            SimulationRunItem runItem,
            DateTime startTime,
            T modelState,
            V routineRevision,
            SamplingConfiguration samplingConfiguration,
            CancellationToken token)
        {
            if (modelState == null)
            {
                throw new ArgumentNullException(nameof(modelState));
            }
            if (routineRevision == null)
            {
                throw new ArgumentNullException(nameof(routineRevision));
            }
            if (samplingConfiguration == null)
            {
                throw new ArgumentNullException(nameof(samplingConfiguration));
            }
            if (runItem == null)
            {
                throw new ArgumentNullException(nameof(runItem));
            }
            _logger.LogInformation("Started executing simulation run {ID}", runItem.Run.Id.ToString());

            var timeSeries = _cdf.CogniteClient.TimeSeries;
            var inputData = new Dictionary<string, SimulatorValueItem>();
            var inputDataOverrides = await LoadSimulationInputOverrides(runItem.Run.Id, token).ConfigureAwait(false);

            var outputTsToCreate = new List<SimulationOutput>();
            var inputTsToCreate = new List<SimulationInput>();
            IDictionary<Identity, IEnumerable<Datapoint>> dpsToCreate = new Dictionary<Identity, IEnumerable<Datapoint>>();
            var routineRevisionInfo = new SimulatorRoutineRevisionInfo()
            {
                ExternalId = routineRevision.ExternalId,
                Model = new SimulatorModelInfo
                {
                    ExternalId = modelState.ModelExternalId,
                    Simulator = routineRevision.SimulatorExternalId,
                },
                RoutineExternalId = routineRevision.RoutineExternalId,
            };

            var configObj = routineRevision.Configuration;

            // Collect constant inputs, to run simulations and to store as time series and data points
            if (configObj.Inputs != null)
            {
                foreach (var originalInput in configObj.Inputs.Where(i => i.IsConstant))
                {
                    // constant values should be read directly from the run data as they may be overridden per run
                    if (!inputDataOverrides.TryGetValue(originalInput.ReferenceId, out var inputValue))
                    {
                        throw new SimulationException($"Could not find input value for {originalInput.Name} ({originalInput.ReferenceId}).");
                    }

                    var simInput = new SimulationInput
                    {
                        RoutineRevisionInfo = routineRevisionInfo,
                        ReferenceId = inputValue.ReferenceId,
                        Name = originalInput.Name,
                        Unit = inputValue.Unit?.Name,
                        SaveTimeseriesExternalId = originalInput.SaveTimeseriesExternalId
                    };

                    inputData[inputValue.ReferenceId] = inputValue;

                    if (simInput.ShouldSaveToTimeSeries)
                    {
                        if (inputValue.Value.Type == SimulatorValueType.DOUBLE)
                        {
                            var inputConstValue = (inputValue.Value as SimulatorValue.Double).Value;

                            inputTsToCreate.Add(simInput);
                            dpsToCreate.Add(
                                new Identity(simInput.SaveTimeseriesExternalId),
                                new List<Datapoint>
                                {
                                    new Datapoint(samplingConfiguration.SimulationTime, inputConstValue)
                                });
                        }
                        else
                        {
                            throw new SimulationException($"Could not save input value for {originalInput.Name} ({originalInput.ReferenceId}). Only double precision values can be saved to time series.");
                        }
                    }
                }
            }

            // Collect sampled inputs, to run simulations and to store as time series and data points
            foreach (var inputTs in configObj.Inputs.Where(i => i.IsTimeSeries))
            {
                // time series inputs could be overridden per run, in these cases the constant value should be read from the run data
                if (!inputDataOverrides.TryGetValue(inputTs.ReferenceId, out var inputValue))
                {
                    inputValue = await _cdf.CogniteClient.LoadTimeseriesSimulationInput(inputTs, configObj, samplingConfiguration, token).ConfigureAwait(false);
                }

                inputData[inputTs.ReferenceId] = inputValue;

                var simInput = new SimulationInput
                {
                    RoutineRevisionInfo = routineRevisionInfo,
                    Name = inputTs.Name,
                    ReferenceId = inputTs.ReferenceId,
                    Unit = inputValue?.Unit?.Name,
                    SaveTimeseriesExternalId = inputTs.SaveTimeseriesExternalId
                };

                if (simInput.ShouldSaveToTimeSeries)
                {
                    var inputRawValue = (inputValue.Value as SimulatorValue.Double).Value;

                    inputTsToCreate.Add(simInput);
                    dpsToCreate.Add(
                        new Identity(simInput.SaveTimeseriesExternalId),
                        new List<Datapoint>
                        {
                            new Datapoint(samplingConfiguration.SimulationTime, inputRawValue)
                        });
                }
            }
            var results = await SimulatorClient
                .RunSimulation(modelState, routineRevision, inputData, token)
                .ConfigureAwait(false);

            _logger.LogDebug("Saving simulation results as time series");
            foreach (var output in configObj.Outputs.Where(o => !string.IsNullOrEmpty(o.SaveTimeseriesExternalId)))
            {
                if (results.ContainsKey(output.ReferenceId))
                {
                    var outputTs = new SimulationOutput
                    {
                        RoutineRevisionInfo = routineRevisionInfo,
                        SaveTimeseriesExternalId = output.SaveTimeseriesExternalId,
                        Name = output.Name,
                        ReferenceId = output.ReferenceId,
                        Unit = output.Unit?.Name,
                    };

                    outputTsToCreate.Add(outputTs);

                    var valueItem = results[output.ReferenceId];
                    if (valueItem.Value.Type == SimulatorValueType.DOUBLE)
                    {
                        var value = (valueItem.Value as SimulatorValue.Double).Value;
                        dpsToCreate.Add(
                            new Identity(outputTs.SaveTimeseriesExternalId),
                            new List<Datapoint>
                            {
                                new Datapoint(samplingConfiguration.SimulationTime, value)
                            });
                    }
                    else
                    {
                        throw new SimulationException($"Could not save output value for {output.Name} ({output.ReferenceId}). Only double precision values can be saved to time series.");
                    }
                }
            }
            try
            {
                // saving the inputs/outputs back to the simulation run
                await _cdf.CogniteClient.Alpha.Simulators.SimulationRunCallbackAsync(
                    new SimulationRunCallbackItem()
                    {
                        Id = runItem.Run.Id,
                        Status = SimulationRunStatus.running,
                        Inputs = inputData.Values,
                        Outputs = results.Values,
                    }, token).ConfigureAwait(false);

                // Store input time series
                await timeSeries
                    .GetOrCreateSimulationInputs(inputTsToCreate, modelState.DataSetId, token)
                    .ConfigureAwait(false);

                // Store output time series
                await timeSeries
                    .GetOrCreateSimulationOutputs(outputTsToCreate, modelState.DataSetId, token)
                    .ConfigureAwait(false);

            }
            catch (SimulationTimeSeriesCreationException ex)
            {
                throw new ConnectorException(ex.Message, ex.CogniteErrors);
            }
            var dpResult = await _cdf.InsertDataPointsAsync(
                dpsToCreate,
                SanitationMode.None,
                RetryMode.OnError,
                token).ConfigureAwait(false);

            _logger.LogInformation("Simulation results saved successfully");

            if (!dpResult.IsAllGood)
            {
                throw new ConnectorException($"Could not create data points for time series in CDF", dpResult.Errors);
            }
        }
    }

    /// <summary>
    /// Interface to be implemented by simulator integration clients that can
    /// execute simulation configuration of the type <typeparamref name="V"/>
    /// </summary>
    /// <typeparam name="T">Type of the model state object</typeparam>
    /// <typeparam name="V">Type of the simulation configuration object</typeparam>
    public interface ISimulatorClient<T, V>
        where T : ModelStateBase
        where V : SimulatorRoutineRevision
    {
        /// <summary>
        /// Run a simulation by executing the routine passed as parameter with
        /// the given input data
        /// </summary>
        /// <param name="modelState">Model state object</param>
        /// <param name="simulationConfiguration">Simulation configuration object</param>
        /// <param name="inputData">Input data</param>
        /// <param name="token">Cancellation token</param>
        /// <returns></returns>
        Task<Dictionary<string, SimulatorValueItem>> RunSimulation(
<<<<<<< HEAD
            T modelState,
            V simulationConfiguration,
            Dictionary<string, SimulatorValueItem> inputData);
=======
            T modelState, 
            V simulationConfiguration, 
            Dictionary<string, SimulatorValueItem> inputData, CancellationToken token);
>>>>>>> 6e3fb7e6

        Task ExtractModelInformation(T state, CancellationToken _token);

        string GetSimulatorVersion(CancellationToken _token);

        string GetConnectorVersion(CancellationToken _token);

        /// <summary>
        /// Tests the connection to the simulator.
        /// </summary>
        /// <param name="token">Cancellation token</param>
        /// <returns>A task representing the asynchronous operation</returns>
        Task TestConnection(CancellationToken token);
    }
}<|MERGE_RESOLUTION|>--- conflicted
+++ resolved
@@ -307,15 +307,9 @@
         /// <param name="token">Cancellation token</param>
         /// <returns></returns>
         Task<Dictionary<string, SimulatorValueItem>> RunSimulation(
-<<<<<<< HEAD
-            T modelState,
-            V simulationConfiguration,
-            Dictionary<string, SimulatorValueItem> inputData);
-=======
             T modelState, 
             V simulationConfiguration, 
             Dictionary<string, SimulatorValueItem> inputData, CancellationToken token);
->>>>>>> 6e3fb7e6
 
         Task ExtractModelInformation(T state, CancellationToken _token);
 
