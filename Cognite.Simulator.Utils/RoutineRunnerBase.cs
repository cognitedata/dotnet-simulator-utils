--- conflicted
+++ resolved
@@ -77,17 +77,19 @@
         private async Task<SimulatorValueItem> LoadTimeseriesSimulationInput(
             SimulatorRoutineRevisionInput inputTs,
             SimulatorRoutineRevisionConfiguration routineConfiguration, 
-            SamplingRange samplingRange, 
+            SamplingConfiguration samplingConfiguration,
             CancellationToken token)
         {
+            int? granularity = routineConfiguration.DataSampling.Enabled ? routineConfiguration.DataSampling.Granularity : (int?)null;
+
             var dps = await _cdf.CogniteClient.DataPoints.GetSample(
                 inputTs.SourceExternalId,
                 inputTs.Aggregate.ToDataPointAggregate(),
-                routineConfiguration.DataSampling.Granularity,
-                samplingRange,
+                granularity,
+                samplingConfiguration,
                 token).ConfigureAwait(false);
             var inputDps = dps.ToTimeSeriesData(
-                routineConfiguration.DataSampling.Granularity,
+                granularity,
                 inputTs.Aggregate.ToDataPointAggregate());
 
             if (inputDps.Count == 0)
@@ -210,27 +212,9 @@
             // Collect sampled inputs, to run simulations and to store as time series and data points
             foreach (var inputTs in configObj.Inputs.Where(i => i.IsTimeSeries))
             {
-<<<<<<< HEAD
-                // set granularity to null if data sampling is disabled
-                int? granularity = configObj.DataSampling.Enabled ? configObj.DataSampling.Granularity : (int?)null;
-
-                var dps = await _cdf.CogniteClient.DataPoints.GetSample(
-                    inputTs.SourceExternalId,
-                    inputTs.Aggregate.ToDataPointAggregate(),
-                    granularity,
-                    samplingConfiguration,
-                    token).ConfigureAwait(false);
-                var inputDps = dps.ToTimeSeriesData(
-                    granularity,
-                    inputTs.Aggregate.ToDataPointAggregate());
-                if (inputDps.Count == 0)
-                {
-                    throw new SimulationException($"Could not find data points in input timeseries {inputTs.SourceExternalId}");
-=======
                 // time series inputs could be overridden per run, in these cases the constant value should be read from the run data
                 if (!inputDataOverrides.TryGetValue(inputTs.ReferenceId, out var inputValue)) {
-                    inputValue = await LoadTimeseriesSimulationInput(inputTs, configObj, samplingRange, token).ConfigureAwait(false);
->>>>>>> 2c4c0f2a
+                    inputValue = await LoadTimeseriesSimulationInput(inputTs, configObj, samplingConfiguration, token).ConfigureAwait(false);
                 }
 
                 inputData[inputTs.ReferenceId] = inputValue;
@@ -252,11 +236,7 @@
                         new Identity(simInput.SaveTimeseriesExternalId),
                         new List<Datapoint> 
                         { 
-<<<<<<< HEAD
-                            new Datapoint(samplingConfiguration.SimulationTime, averageValue) 
-=======
-                            new Datapoint(samplingRange.Midpoint, inputRawValue) 
->>>>>>> 2c4c0f2a
+                            new Datapoint(samplingConfiguration.SimulationTime, inputRawValue) 
                         });
                 }
             }
