--- conflicted
+++ resolved
@@ -115,11 +115,6 @@
             {
                 using (var linkedTokenSource = CancellationTokenSource.CreateLinkedTokenSource(token))
                 {
-<<<<<<< HEAD
-
-                    await _simulatorClient.TestConnection(linkedTokenSource.Token).ConfigureAwait(false);
-=======
->>>>>>> f8bf66eb
                     await RunAllTasks(linkedTokenSource).ConfigureAwait(false);
                 }
             }
