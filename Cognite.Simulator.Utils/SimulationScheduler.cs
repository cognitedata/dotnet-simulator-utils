--- conflicted
+++ resolved
@@ -1,6 +1,4 @@
-﻿using Cognite.Extractor.Common;
-using Cognite.Extractor.Utils;
-using Cognite.Simulator.Extensions;
+﻿using Cognite.Extractor.Utils;
 using CogniteSdk.Alpha;
 using Microsoft.Extensions.Logging;
 using System;
@@ -8,10 +6,7 @@
 using System.Linq;
 using System.Threading;
 using System.Threading.Tasks;
-using Cognite.Simulator.Utils;
 using NCrontab;
-using System.Runtime.InteropServices.ComTypes;
-using Oryx.Cognite;
 
 namespace Cognite.Simulator.Utils
 {
@@ -20,7 +15,7 @@
     /// Represents a scheduled job for simulation.
     /// </summary>
     /// <typeparam name="V">The type of simulation configuration with data sampling.</typeparam>
-    public class ScheduledJob<V> where V : SimulationConfigurationWithDataSampling
+    public class ScheduledJob<V> where V : SimulatorRoutineRevision
     {
         /// <summary>
         /// The schedule for the job.
@@ -32,10 +27,10 @@
         /// </summary>
         public Task Task { get; set; }
 
-        /// <summary>
-        /// The calculation name
-        /// </summary>
-        public string CalculationName { get; set; }
+        // /// <summary>
+        // /// Routine external id.
+        // /// </summary>
+        // public string RoutineExternalId { get; set; }
 
         /// <summary>
         /// The token source for the job, will be used to cancel it.
@@ -58,9 +53,9 @@
         public FileState ConfigState { get; set; }
 
         /// <summary>
-        /// The calculation configuration.
-        /// </summary>
-        public V Config { get; set; }
+        /// Routine revision.
+        /// </summary>
+        public V RoutineRevision { get; set; }
     }
     /// <summary>
     /// This class implements a basic simulation scheduler. It runs a loop on a configurable interval.
@@ -74,13 +69,8 @@
     /// of doing it in the connector.
     /// </summary>
     public class SimulationSchedulerBase<U, V> 
-<<<<<<< HEAD
-        where U : ConfigurationStateBase
+        where U : FileState
         where V : SimulatorRoutineRevision
-=======
-        where U : FileState
-        where V : SimulationConfigurationWithDataSampling
->>>>>>> e8110e7f
     {
         private readonly ConnectorConfig _config;
         private readonly IConfigurationProvider<U, V> _configLib;
@@ -109,36 +99,6 @@
             _config = config;
         }
 
-        private async Task CreateSimulationRunsReadyToRun(
-            IEnumerable<SimulationRunCreate> runsToCreate,
-            CancellationToken token)
-        {
-            if (runsToCreate == null || !runsToCreate.Any())
-            {
-                return;// Enumerable.Empty<SimulationRun>();
-            }
-
-        //     var runsToCreate = simulationEvents.Select(e => {
-        //         var runType = e.RunType == "scheduled" ? SimulationRunType.scheduled : e.RunType == "manual" ? SimulationRunType.manual : SimulationRunType.external;
-        //         return new SimulationRunCreate(){
-        //             RoutineExternalId = e.Calculation.Name,
-        //             RunType = runType,
-        //         };
-        // }).ToList();
-            // List<SimulationRun> runs = new List<SimulationRun>();
-
-            foreach (SimulationRunCreate runToCreate in runsToCreate)
-            {
-                var run = await _cdf.CogniteClient.Alpha.Simulators.CreateSimulationRunsAsync(
-                    items: new List<SimulationRunCreate> { runToCreate },
-                    token: token
-                ).ConfigureAwait(false);
-                // runs.AddRange(run);
-            }
-
-            // return runs;
-        }
-
         /// <summary>
         /// Starts the scheduler loop. For the existing simulation configuration files,
         /// check the schedule and create simulation events in CDF accordingly
@@ -154,132 +114,61 @@
         
             await Task.Run(async () =>
             {
-<<<<<<< HEAD
-                var now = DateTime.UtcNow;
-                var eventsToCreate = new List<SimulationRunCreate>();
-                var configurations = _configLib.SimulationConfigurations.Values
-                    .GroupBy(c => c.RoutineExternalId)
-                    .Select(x => x.OrderByDescending(c => c.CreatedTime).First());
-                foreach (var configObj in configurations)
-                {
-                    U configState = _configLib.GetSimulationConfigurationState(
-                        configObj.ExternalId
-                    );
-
-                    // Check if the configuration has a schedule enabled for this connector.
-                    if (configState == null ||
-                        configObj.SimulatorIntegrationExternalId != _config.GetConnectorName() ||
-                        configObj.Configuration.Schedule == null ||
-                        configObj.Configuration.Schedule.Enabled == false)
-                    {
-                        continue;
-                    }
-                    // var repeat = SimulationUtils.ConfigurationTimeStringToTimeSpan(configObj.Configuration.Schedule.Repeat); // frequency of simulations
-
-                    // Retrieve the last run time saved in the calculation state, or use the start date
-                    // // if no run was saved in the state
-                    // var startDateTime = CogniteTime.FromUnixTimeMilliseconds(configObj.Configuration.Schedule.StartTime.Value); // TODO what's the default value if not set?
-                    // var lastRun = configState.LastRun.HasValue ?
-                    //     CogniteTime.FromUnixTimeMilliseconds(configState.LastRun.Value) : startDateTime - repeat;
-                    // var nextRun = lastRun;
-
-                    // // Determine if it is time to trigger the calculation. The calculation is triggered
-                    // // if the deadline has passed, given the tolerance set 
-                    // while (nextRun + repeat <= now)
-                    // {
-                    //     nextRun += repeat;
-                    //     if (now >= nextRun && now <= (nextRun + tolerance))
-                    //     {
-                    //         bool calcExists = await _configLib
-                    //             .VerifyLocalConfigurationState(configState, configObj, token)
-                    //             .ConfigureAwait(false);
-                    //         if (!calcExists)
-                    //         {
-                    //             break;
-                    //         }
-                    //         _logger.LogInformation("Scheduled simulation ready to run: {CalcName} - {CalcModel}",
-                    //             configObj.RoutineExternalId,
-                    //             configObj.ModelExternalId);
-
-                    //         configState.LastRun = nextRun.ToUnixTimeMilliseconds(); // store state
-                    //         // var runEvent = CreateRunEvent(configState, configObj); // create CDF event body
-                    //         var runEvent = new SimulationRunCreate
-                    //         {
-                    //             RoutineExternalId = configObj.RoutineExternalId,
-                    //             RunType = SimulationRunType.scheduled
-                    //         };
-                    //         eventsToCreate.Add(runEvent);
-                    //         break;
-                    //     }
-                    // }
-                }
-                // create runs related to all scheduled routines in this iteration.
-                try
-                {
-                    await CreateSimulationRunsReadyToRun(eventsToCreate, token).ConfigureAwait(false);
-                }
-                catch (CogniteException ex)
-                {
-                    _logger.LogError("Failed to create simulation run events in CDF: {Errors}",
-                            string.Join(". ", ex.CogniteErrors.Select(e => e.Message)));
-=======
                 while (!token.IsCancellationRequested)
                 {
                     // Check for new schedules
                     var configurations = _configLib.SimulationConfigurations.Values
-                        .GroupBy(c => c.CalculationName)
+                        .GroupBy(c => c.RoutineExternalId)
                         .Select(x => x.OrderByDescending(c => c.CreatedTime).First());
                     
-                    foreach (var config in configurations)
+                    foreach (var routineRev in configurations)
                     {
                         U configState = _configLib.GetSimulationConfigurationState(
-                            config.ExternalId
+                            routineRev.ExternalId
                         );
 
                         // Check if the configuration has a schedule for this connector.
                         if (configState == null ||
-                            !connectorIdList.Contains(config.Connector) ||
-                            config.Schedule == null )
+                            !connectorIdList.Contains(routineRev.SimulatorIntegrationExternalId) ||
+                            routineRev.Configuration.Schedule == null )
                         {
                             continue;
                         }
 
                         // Check if the job already exists and if it should be cancelled due 
                         // to a new configuration on the API
-                        if (scheduledJobs.TryGetValue(config.CalculationName, out var job))
-                        {
-                            if (config.CreatedTime > job.CreatedTime && job.TokenSource != null && !job.TokenSource.Token.IsCancellationRequested)
+                        if (scheduledJobs.TryGetValue(routineRev.RoutineExternalId, out var job))
+                        {
+                            if (routineRev.CreatedTime > job.CreatedTime && job.TokenSource != null && !job.TokenSource.Token.IsCancellationRequested)
                             {
-                                _logger.LogDebug($"Cancelling job for Calculation : {config.CalculationName} due to new configuration detected.");
+                                _logger.LogDebug($"Cancelling job for Calculation : {routineRev.ExternalId} due to new configuration detected.");
                                 job.TokenSource.Cancel();
-                                scheduledJobs.Remove(config.CalculationName);
+                                scheduledJobs.Remove(routineRev.RoutineExternalId);
                             }
                         }
 
-                        if ( !scheduledJobs.TryGetValue(config.CalculationName, out var existingJob)) {
+                        if ( !scheduledJobs.TryGetValue(routineRev.RoutineExternalId, out var existingJob)) {
                             try
                             {
-                                if (config.Schedule.Enabled == false)
+                                if (routineRev.Configuration.Schedule.Enabled == false)
                                 {
                                     continue;   
                                 }
-                                var schedule = CrontabSchedule.Parse(config.Schedule.Repeat);
+                                var schedule = CrontabSchedule.Parse(routineRev.Configuration.Schedule.CronExpression);
                                 var newJob = new ScheduledJob<V>
                                 {
-                                    Schedule = schedule ,
-                                    CalculationName = config.CalculationName,
+                                    Schedule = schedule,
                                     TokenSource = new CancellationTokenSource(),
-                                    CreatedTime = config.CreatedTime,
+                                    CreatedTime = routineRev.CreatedTime,
                                     ConfigState = configState,
-                                    Config = config
-
+                                    RoutineRevision = routineRev,
                                 };
-                                _logger.LogDebug("Created new job for schedule: {0} with id {1}", config.Schedule.Repeat, config.ExternalId);
-                                scheduledJobs.Add(config.CalculationName, newJob);
+                                _logger.LogDebug("Created new job for schedule: {0} with id {1}", routineRev.Configuration.Schedule.CronExpression, routineRev.ExternalId);
+                                scheduledJobs.Add(routineRev.RoutineExternalId, newJob);
                             }
                             catch (Exception e)
                             {
-                               _logger.LogError($"Exception while scheduling job for Calculation : {job.CalculationName} Error: {e.Message}. Skipping.");
+                               _logger.LogError($"Exception while scheduling job for Calculation : {job.RoutineRevision.ExternalId} Error: {e.Message}. Skipping.");
                             }
                         }
                     }
@@ -319,62 +208,40 @@
             }
             while (!mainToken.IsCancellationRequested || !job.TokenSource.Token.IsCancellationRequested)
             {
+                var routineRev = job.RoutineRevision;
                 var nextOccurrence = job.Schedule.GetNextOccurrence(DateTime.Now);
                 var delay = nextOccurrence - DateTime.Now;
                 if (delay.TotalMilliseconds > 0)
                 {
                     bool calcExists = await _configLib
-                        .VerifyLocalConfigurationState(job.ConfigState, job.Config, mainToken)
+                        .VerifyLocalConfigurationState(job.ConfigState, routineRev, mainToken)
                         .ConfigureAwait(false);
                     if (!calcExists)
                     {
-                        _logger.LogDebug($"Job not found for calculation name: {job.CalculationName} breaking out of loop");
+                        _logger.LogDebug($"Job not found for routine: {routineRev.RoutineExternalId} breaking out of loop");
                         break;
                     }
-                    var runEvent = CreateRunEvent(job.ConfigState, job.Config);
-                    await CreateSimulationEventReadyToRun(new List<SimulationEvent> { runEvent }, job.TokenSource.Token).ConfigureAwait(false);
+                    var runEvent = new SimulationRunCreate
+                        {
+                            RoutineExternalId = routineRev.RoutineExternalId,
+                            RunType = SimulationRunType.scheduled
+                        };
+                    await _cdf.CogniteClient.Alpha.Simulators.CreateSimulationRunsAsync(
+                        items: new List<SimulationRunCreate> { runEvent },
+                        token: job.TokenSource.Token
+                    ).ConfigureAwait(false);
                     try
                     {
                         await Task.Delay(delay, job.TokenSource.Token).ConfigureAwait(false);
-                        _logger.LogDebug($"Job executed at: {DateTime.Now} for calculation: {job.CalculationName}");
+                        _logger.LogDebug($"Job executed at: {DateTime.Now} for routine revision: {routineRev.ExternalId}");
                     }
                     catch (TaskCanceledException)
                     {
-                        _logger.LogDebug($"Job cancelled for calculation: {job.CalculationName} breaking out of loop");
+                        _logger.LogDebug($"Job cancelled for routine revision: {routineRev.ExternalId} breaking out of loop");
                         break;
                     }
->>>>>>> e8110e7f
                 }
             }
         }
-<<<<<<< HEAD
-        // private SimulationRunCreate CreateRunEvent(U calcState, V calcConfig)
-        // {
-        //     // return new SimulationEvent
-        //     // {
-        //     //     Calculation = calcConfig.RoutineExternalId,
-        //     //     Connector = _config.GetConnectorName(),
-        //     //     CalculationId = calcState.Id,
-        //     //     DataSetId = calcState.DataSetId,
-        //     //     RunType = "scheduled",
-        //     //     UserEmail = calcConfig.UserEmail
-        //     // };
-        //     return 
-        // }
-=======
-
-        private SimulationEvent CreateRunEvent(FileState calcState, V calcConfig)
-        {
-            return new SimulationEvent
-            {
-                Calculation = calcConfig.Calculation,
-                Connector = _config.GetConnectorName(),
-                CalculationId = calcState.Id,
-                DataSetId = calcState.DataSetId,
-                RunType = "scheduled",
-                UserEmail = calcConfig.UserEmail
-            };
-        }
->>>>>>> e8110e7f
     }
 }