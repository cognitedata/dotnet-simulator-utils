--- conflicted
+++ resolved
@@ -89,13 +89,8 @@
         private readonly IConfigurationProvider<U, V> _configLib;
         private readonly ILogger _logger;
         private readonly CogniteDestination _cdf;
-<<<<<<< HEAD
-        private readonly IList<SimulatorConfig> _simulators;
-
         private ITimeManager _timeManager;
-=======
         private readonly IEnumerable<SimulatorConfig> _simulators;
->>>>>>> 4c140e8d
         /// <summary>
         /// Creates a new instance of a simulation scheduler
         /// </summary>
@@ -233,24 +228,15 @@
             }
             while (!mainToken.IsCancellationRequested || !job.TokenSource.Token.IsCancellationRequested)
             {
-<<<<<<< HEAD
+                var routineRev = job.RoutineRevision;
                 var nextOccurrence = job.Schedule.GetNextOccurrence(_timeManager.GetCurrentTime());
-=======
-                var routineRev = job.RoutineRevision;
-                var nextOccurrence = job.Schedule.GetNextOccurrence(DateTime.Now);
->>>>>>> 4c140e8d
                 var delay = nextOccurrence - DateTime.Now;
                 if (delay.TotalMilliseconds > 0)
                 {
                     try
                     {
-<<<<<<< HEAD
-                        await _timeManager.Delay(delay, job.TokenSource.Token);
-                        _logger.LogDebug($"Job executed at: {DateTime.Now} for calculation: {job.CalculationName}");
-=======
-                        await Task.Delay(delay, job.TokenSource.Token).ConfigureAwait(false);
+                        await _timeManager.Delay(delay, job.TokenSource.Token););
                         _logger.LogDebug($"Job executed at: {DateTime.Now} for routine revision: {routineRev.ExternalId}");
->>>>>>> 4c140e8d
                     }
                     catch (TaskCanceledException)
                     {
