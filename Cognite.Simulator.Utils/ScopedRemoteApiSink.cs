--- conflicted
+++ resolved
@@ -54,7 +54,6 @@
                 return;
             }
 
-<<<<<<< HEAD
             logEvent.Properties.TryGetValue("LogId", out var logId);
             if (logId == null && defaultLogId == null){
                 return;
@@ -72,31 +71,7 @@
                 oldValue.Add(logData);
                 return oldValue;
             });
-=======
-            logEvent.Properties.TryGetValue("LogId", out var logIdProp);
-            var logIdStr = logIdProp?.ToString();
             
-            if (string.IsNullOrEmpty(logIdStr))
-            {
-                return;
-            }
-
-            if(long.TryParse(logIdStr, out var logId)) {    
-                // Customize the log data to send to the remote API
-                var logData = new SimulatorLogDataEntry
-                {
-                    Timestamp = logEvent.Timestamp.ToUnixTimeMilliseconds(),
-                    Severity = logEvent.Level.ToString(),
-                    Message = logEvent.RenderMessage(),
-                };
-
-                logBuffer.AddOrUpdate(logId, new List<SimulatorLogDataEntry>(){ logData }, (key, oldValue) => {
-                    oldValue.Add(logData);
-                    return oldValue;
-                });
-            }
-            
->>>>>>> 3713e8b0
         }
 
         /// <summary>
