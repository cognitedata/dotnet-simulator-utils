﻿using System;

using Cognite.Extractor.Common;
using Cognite.Extractor.Configuration;
using Cognite.Extractor.Logging;
using Cognite.Extractor.Metrics;
using Cognite.Extractor.StateStorage;
using Cognite.Extractor.Utils;
using Cognite.Simulator.Utils.Automation;

namespace Cognite.Simulator.Utils
{
    /// <summary>
    /// Configuration for remote logging (logs are stored in CDF)
    /// </summary>
    public class RemoteLogConfig : LogConfig
    {
        /// <summary>
        /// Whether remote logging is enabled
        /// </summary>
        public bool Enabled { get; set; }
    }

    /// <summary>
    /// Logging configuration object
    /// </summary>
    public class LoggerConfig : Extractor.Logging.LoggerConfig
    {
        /// <summary>
        /// Remote logging configuration (optional)
        /// Enabled by default, with warning level
        /// Writes logs to CDF simulator logs
        /// </summary>
        public RemoteLogConfig Remote { get; set; }
    }

    /// <summary>
    /// Base configuration object for simulators.
    /// </summary>
    public class BaseConfig : VersionedConfig
    {
        /// <summary>
        /// Type of configuration this represents, local or remote. Will generally always
        /// be local.
        /// </summary>
        public ConfigurationMode Type { get; set; }

        /// <summary>
        /// Logging configuration (optional)
        /// </summary>
        public LoggerConfig Logger { get; set; }

        /// <summary>
        /// Metrics configuration (optional)
        /// </summary>
        public MetricsConfig Metrics { get; set; }

        /// <summary>
        /// Cognite configuration (optional)
        /// </summary>
        public CogniteConfig Cognite { get; set; }

        /// <summary>
        /// State store configuration (optional)
        /// </summary>
        public StateStoreConfig StateStore { get; set; }

        /// <summary>
        /// Generate default configuration objects if the corresponding tags are not present
        /// in the yaml config file/string
        /// </summary>
        public override void GenerateDefaults()
        {
            if (Cognite == null)
            {
                Cognite = new CogniteConfig();
            }

<<<<<<< HEAD
            if (Cognite.CdfRetries == null)
            {
                Cognite.CdfRetries.MaxRetries = 11;
                Cognite.CdfRetries.MaxDelay = 60 * 1000; //ms
            }

=======
>>>>>>> a00e1308
            if (Metrics == null)
            {
                Metrics = new MetricsConfig();
            }

            if (Logger == null)
            {
                Logger = new LoggerConfig();
            }

            if (Logger.Remote == null)
            {
                Logger.Remote = new RemoteLogConfig()
                {
                    Enabled = true,
                    Level = "warning"
                };
            }

            if (StateStore == null)
            {
                StateStore = new StateStoreConfig();
            }
        }
    }

    /// <summary>
    /// Represents the configuration for a model library. Used to configure <seealso cref="ModelLibraryBase{A, T, U, V}"/>
    /// and derived classes
    /// </summary>
    public class ModelLibraryConfig
    {
        /// <summary>
        /// Interval for fetching new data from CDF and updating the library
        /// </summary>
        public int LibraryUpdateInterval { get; set; } = 10;

        /// <summary>
        /// Id of the library object
        /// </summary>
        public string LibraryId { get; set; }

        /// <summary>
        /// Table containing the state of the library itself (extracted range)
        /// </summary>
        public string LibraryTable { get; set; }

        /// <summary>
        /// Table containing the state of the downloaded files (last time updated)
        /// </summary>
        public string FilesTable { get; set; }

        /// <summary>
        /// Local directory that contains the downloaded files
        /// </summary>
        public string FilesDirectory { get; set; }

        /// <summary>
        /// Maximum number of download attempts before giving up. Default is 3.
        /// </summary>
        public int MaxDownloadAttempts { get; set; } = 3;
    }

    /// <summary>
    /// Represents configuration for a local routine library. Used to configure <seealso cref="RoutineLibraryBase{V}"/>
    /// </summary>
    public class RoutineLibraryConfig
    {
        /// <summary>
        /// Interval for fetching new data from CDF and updating the library
        /// </summary>
        public int LibraryUpdateInterval { get; set; } = 10;
    }

    /// <summary>
    /// Represents the configuration for connectors. This defines basic
    /// connector properties such as name and intervals for status report and
    /// for fetching events
    /// </summary>
    public class ConnectorConfig
    {
        /// <summary>
        /// The connector name prefix. If <see cref="AddMachineNameSuffix"/> is set to <c>false</c>
        /// then this is the connector name
        /// </summary>
        public string NamePrefix { get; set; }

        /// <summary>
        /// If true, the connector name is composed of the prefix <see cref="NamePrefix"/> and
        /// the name of the machine running the connector
        /// </summary>
        public bool AddMachineNameSuffix { get; set; } = true;

        /// <summary>
        /// Simulator data, such as model files, simulation configuration files and events,
        /// should be in this data set. Result inputs and outputs should be
        /// written to this data set
        /// </summary>
        public long DataSetId { get; set; }

        /// <summary>
        /// The connector will update its heartbeat in CDF with this interval (in seconds)
        /// </summary>
        public int StatusInterval { get; set; } = 10;

        /// <summary>
        /// The connector will fetch simulation runs from CDF with this interval (in seconds)
        /// </summary>
        public int FetchRunsInterval { get; set; } = 5;

        /// <summary>
        /// The connector will run simulation run resource found on CDF that are not older than
        /// this value (in seconds). In case it finds items older than this, the runs will
        /// fail due to timeout
        /// </summary>
        public int SimulationRunTolerance { get; set; } = 3600; // 1h

        /// <summary>
        /// The connector will check if scheduled simulations should be triggered with
        /// this interval (in seconds)
        /// </summary>
        public int SchedulerUpdateInterval { get; set; } = 10;

        /// <summary>
        /// The scheduler will trigger simulations that passed the scheduled time, but will tolerate
        /// missing the scheduled time by this much time (in seconds)
        /// </summary>
        public int SchedulerTolerance { get; set; } = 300;

        /// <summary>
        /// Configuration related to error tolerance before reporting a failed run to the pipeline in CDF 
        /// </summary>
        public PipelineNotificationConfig PipelineNotification { get; set; }

        /// <summary>
        /// Configure License checking, enable or change frequency
        /// </summary>
        public LicenseCheckConfig LicenseCheck { get; set; } = new LicenseCheckConfig();

        /// <summary>
        /// Returns the connector name, composed of the configured prefix and suffix
        /// </summary>
        /// <returns>Connector name</returns>
        public string GetConnectorName()
        {
            if (!AddMachineNameSuffix)
            {
                return NamePrefix;
            }
            return $"{NamePrefix}{Environment.MachineName}";
        }
    }

    /// <summary>
    /// Pipeline notification configuration. This states how many errors
    /// can happen in a time frame before notifying the extraction pipeline.
    /// Usually connectors can recover from intermittent errors, and this policy can
    /// reduce the number of times alerts are generated due to pipeline errors
    /// </summary>
    public class PipelineNotificationConfig
    {
        /// <summary>
        /// Maximum number of error allowed withing the time frame
        /// </summary>
        public int MaxErrors { get; set; } = 10;

        /// <summary>
        /// Size of the time frame in minutes
        /// </summary>
        public int MaxTime { get; set; } = 10;
    }

    /// <summary>
    /// Configuration for license checks
    /// </summary>
    public class LicenseCheckConfig
    {
        /// <summary>
        /// The connector will check for license updates with this interval (in seconds)
        /// </summary>
        public int Interval { get; set; } = 3600;

        /// <summary>
        /// Only check for license if this is set to true
        /// </summary>
        public bool Enabled { get; set; }
    }

    public class DefaultConnectorConfig : ConnectorConfig
    {
        public ModelLibraryConfig ModelLibrary { get; set; }
        public RoutineLibraryConfig RoutineLibrary { get; set; }
    }

    public class DefaultConfig<TAutomationConfig> : BaseConfig
    where TAutomationConfig : AutomationConfig, new()
    {
        public DefaultConnectorConfig Connector { get; set; }

        public TAutomationConfig Automation { get; set; }

        public override void GenerateDefaults()
        {
            base.GenerateDefaults();

            if (Connector == null) Connector = new DefaultConnectorConfig();

            if (Automation == null) Automation = new TAutomationConfig();

            if (Connector.ModelLibrary == null) Connector.ModelLibrary = new ModelLibraryConfig();
            if (Connector.ModelLibrary.LibraryId == null) Connector.ModelLibrary.LibraryId = "ModelLibraryState";
            if (Connector.ModelLibrary.LibraryTable == null) Connector.ModelLibrary.LibraryTable = "ModelLibrary";
            if (Connector.ModelLibrary.FilesTable == null) Connector.ModelLibrary.FilesTable = "ModelLibraryFiles";
            if (Connector.ModelLibrary.FilesDirectory == null) Connector.ModelLibrary.FilesDirectory = "./files";

            if (Connector.RoutineLibrary == null) Connector.RoutineLibrary = new RoutineLibraryConfig();

            if (Connector.PipelineNotification == null) Connector.PipelineNotification = new PipelineNotificationConfig();
        }
    }
}<|MERGE_RESOLUTION|>--- conflicted
+++ resolved
@@ -76,15 +76,6 @@
                 Cognite = new CogniteConfig();
             }
 
-<<<<<<< HEAD
-            if (Cognite.CdfRetries == null)
-            {
-                Cognite.CdfRetries.MaxRetries = 11;
-                Cognite.CdfRetries.MaxDelay = 60 * 1000; //ms
-            }
-
-=======
->>>>>>> a00e1308
             if (Metrics == null)
             {
                 Metrics = new MetricsConfig();
