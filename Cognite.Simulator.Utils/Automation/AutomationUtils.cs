--- conflicted
+++ resolved
@@ -54,15 +54,11 @@
             }
             else
             {
-<<<<<<< HEAD
-                //throw new SimulatorConnectionException("Simulator integration only available on Windows");
-=======
                 var isDevelopment = Environment.GetEnvironmentVariable("ASPNETCORE_ENVIRONMENT").ToLower() == "development";
                 if (!isDevelopment) {
                     throw new SimulatorConnectionException("Simulator integration only available on Windows");
                 }
 
->>>>>>> dc184e30
             }
 
             _logger.LogDebug("Connected to simulator instance");
