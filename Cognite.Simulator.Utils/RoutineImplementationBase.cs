using Cognite.Simulator.Utils;
using CogniteSdk.Alpha;
using Microsoft.Extensions.Logging;
using System;
using System.Collections.Generic;
using System.ComponentModel;
using System.Linq;
using System.Text;
using System.Threading;
using System.Threading.Tasks;

namespace Cognite.Simulator.Utils
{
    /// <summary>
    /// Base implementation for simulation routines.
    /// This class parses routines of type <see cref="SimulatorRoutineRevision" />
    /// and calls the abstract methods that executes each step type.
    /// </summary>
    public abstract class RoutineImplementationBase
    {
        private readonly IEnumerable<SimulatorRoutineRevisionScriptStage> _script;
        private readonly SimulatorRoutineRevisionConfiguration _config;
        private readonly Dictionary<string, SimulatorValueItem> _inputData;
        private readonly Dictionary<string, SimulatorValueItem> _simulationResults;

        private readonly ILogger _logger;

        /// <summary>
        /// Creates a new simulation routine with the given routine revision
        /// </summary>
        /// <param name="routineRevision">Routine revision object</param>
        /// <param name="inputData">Data to use as input</param>
        public RoutineImplementationBase(
            SimulatorRoutineRevision routineRevision,
            Dictionary<string, SimulatorValueItem> inputData,
            ILogger logger)
        {
            if (routineRevision == null)
            {
                throw new ArgumentNullException(nameof(routineRevision));
            }
            _script = routineRevision.Script;
            _config = routineRevision.Configuration;
            _simulationResults = new Dictionary<string, SimulatorValueItem>();
            _inputData = inputData;
            _logger = logger;
        }

        /// <summary>
        /// Implements a step that sets the value of an input to a simulation
        /// </summary>
        /// <param name="inputConfig">Input configuration</param>
        /// <param name="input">Input value</param>
        /// <param name="arguments">Extra arguments</param>
        /// <param name="token">Cancellation token</param>
        public abstract void SetInput(
            SimulatorRoutineRevisionInput inputConfig,
            SimulatorValueItem input,
            Dictionary<string, string> arguments,
            CancellationToken token);

        /// <summary>
        /// Gets a numeric simulation result that should be saved
        /// as a time series
        /// </summary>
        /// <param name="outputConfig">Output time series configuration</param>
        /// <param name="arguments">Extra arguments</param>
        /// <param name="token">Cancellation token</param>
        /// <returns></returns>
        public abstract SimulatorValueItem GetOutput(
            SimulatorRoutineRevisionOutput outputConfig,
            Dictionary<string, string> arguments,
            CancellationToken token);

        /// <summary>
        /// Invoke the given command on the simulator using the provided arguments.
        /// </summary>
        /// <param name="arguments">Arguments</param>
        /// <param name="token">Cancellation token</param>
        public abstract void RunCommand(Dictionary<string, string> arguments, CancellationToken token);

        /// <summary>
        /// Perform the simulation routine and collect the results
        /// </summary>
        /// <param name="token">Cancellation token</param>
        /// <returns>Simulation results</returns>
        /// <exception cref="SimulationException">When the simulation configuration is invalid</exception>
        /// <exception cref="SimulationRoutineException">When the routine execution fails</exception>
        /// <exception cref="OperationCanceledException">When the cancellation token is cancelled</exception>
        public virtual Dictionary<string, SimulatorValueItem> PerformSimulation(CancellationToken token)
        {
            _simulationResults.Clear();
            if (_script == null || !_script.Any())
            {
                throw new SimulationException("Missing routine script");
            }

            var orderedRoutine = _script.OrderBy(p => p.Order).ToList();

            foreach (var stage in orderedRoutine)
            {
                try
                {
                    ParseScriptStage(stage, token);
                }
                catch (SimulationRoutineException e)
                {
                    throw new SimulationRoutineException(e.OriginalMessage, stage.Order, e.StepNumber);
                }

            }
            return _simulationResults;
        }

        private void ParseScriptStage(SimulatorRoutineRevisionScriptStage stage, CancellationToken token)
        {
            var orderedSteps = stage.Steps.OrderBy(s => s.Order).ToList();
            foreach (var step in orderedSteps)
            {
                try
                {
                    switch (step.StepType)
                    {
                        case "Command":
                            {
                                ParseCommand(step.Arguments, token);
                                break;
                            }
                        case "Set":
                            {
                                ParseSet(step.Arguments, token);
                                break;
                            }
                        case "Get":
                            {
                                ParseGet(step.Arguments, token);
                                break;
                            }
                            throw new SimulationRoutineException($"Invalid stage step: {step.StepType}", stepNumber: step.Order);
                    };
                }
                catch (Exception e) when (e is SimulationException)
                {
                    throw new SimulationRoutineException(e.Message, stepNumber: step.Order);
                }
                catch (Exception e) when (e is ArgumentException)
                {
                    throw new ArgumentException($"Invalid argument : {e.Message} in step : {step.Order} ");
                }
            }
        }

        private void ParseCommand(Dictionary<string, string> arguments, CancellationToken token)
        {
            _logger.LogDebug("Running command: {Command}", SimulatorLoggingUtils.FlattenDictionary(arguments));
            // Perform command
            RunCommand(arguments, token);
        }

        private void ParseGet(Dictionary<string, string> arguments, CancellationToken token)
        {
            if (!arguments.TryGetValue("referenceId", out string argRefId))
            {
                throw new SimulationException($"Get error: Output value not defined");
            }
            var extraArgs = arguments.Where(s => s.Key != "referenceId")
                .ToDictionary(dict => dict.Key, dict => dict.Value);

            var matchingOutputs = _config.Outputs.Where(i => i.ReferenceId == argRefId).ToList();
            if (matchingOutputs.Any())
<<<<<<< HEAD
            {
                var output = matchingOutputs.First();
                string flattenedArguments = SimulatorLoggingUtils.FlattenDictionary(extraArgs);
                _logger.LogDebug("Getting output for Reference Id: {Output}. Arguments: {Arguments}", output.ReferenceId, flattenedArguments);
                _simulationResults[output.ReferenceId] = GetOutput(output, extraArgs);
            }
=======
                {
                    var output = matchingOutputs.First();
                    string flattenedArguments = SimulatorLoggingUtils.FlattenDictionary(extraArgs);
                    _logger.LogDebug("Getting output for Reference Id: {Output}. Arguments: {Arguments}", output.ReferenceId, flattenedArguments);
                    _simulationResults[output.ReferenceId] = GetOutput(output, extraArgs, token);
                }
>>>>>>> 6e3fb7e6
            else
            {
                throw new SimulationException($"Get error: Output with key {argRefId} not found");
            }
        }

        private void ParseSet(Dictionary<string, string> arguments, CancellationToken token)
        {
            if (!arguments.TryGetValue("referenceId", out string argRefId))
            {
                throw new SimulationException($"Set error: Input value not defined");
            }
            var extraArgs = arguments.Where(s => s.Key != "referenceId")
                .ToDictionary(dict => dict.Key, dict => dict.Value);

            var matchingInputs = _config.Inputs.Where(i => i.ReferenceId == argRefId).ToList();
            if (matchingInputs.Any() && _inputData.ContainsKey(argRefId))
            {
                string flattenedArguments = SimulatorLoggingUtils.FlattenDictionary(extraArgs);
                _logger.LogDebug("Setting input for Reference Id: {Input}. Arguments: {Arguments}", matchingInputs.First().ReferenceId, flattenedArguments);
                SetInput(matchingInputs.First(), _inputData[argRefId], extraArgs, token);
            }
            else
            {
                throw new SimulationException($"Set error: Input time series with key {argRefId} not found");
            }
        }
    }

    /// <summary>
    /// Represents a simulation routine error
    /// </summary>
    public class SimulationRoutineException : SimulationException
    {
        /// <summary>
        /// Which stage failed
        /// </summary>
        public int StageNumber { get; }

        /// <summary>
        /// Which step failed
        /// </summary>
        public int StepNumber { get; }

        /// <summary>
        /// Original message coming from the simulator
        /// </summary>
        public string OriginalMessage { get; }

        /// <summary>
        /// Creates a new exception with the provided parameters
        /// </summary>
        /// <param name="message">Simulator error message</param>
        /// <param name="stageNumber">Stage number</param>
        /// <param name="stepNumber">Step number</param>
        public SimulationRoutineException(string message, int stageNumber = 0, int stepNumber = 0)
            : base($"{stageNumber}.{stepNumber}: {message}")
        {
            StageNumber = stageNumber;
            StepNumber = stepNumber;
            OriginalMessage = message;
        }
    }
}<|MERGE_RESOLUTION|>--- conflicted
+++ resolved
@@ -168,21 +168,12 @@
 
             var matchingOutputs = _config.Outputs.Where(i => i.ReferenceId == argRefId).ToList();
             if (matchingOutputs.Any())
-<<<<<<< HEAD
-            {
-                var output = matchingOutputs.First();
-                string flattenedArguments = SimulatorLoggingUtils.FlattenDictionary(extraArgs);
-                _logger.LogDebug("Getting output for Reference Id: {Output}. Arguments: {Arguments}", output.ReferenceId, flattenedArguments);
-                _simulationResults[output.ReferenceId] = GetOutput(output, extraArgs);
-            }
-=======
                 {
                     var output = matchingOutputs.First();
                     string flattenedArguments = SimulatorLoggingUtils.FlattenDictionary(extraArgs);
                     _logger.LogDebug("Getting output for Reference Id: {Output}. Arguments: {Arguments}", output.ReferenceId, flattenedArguments);
                     _simulationResults[output.ReferenceId] = GetOutput(output, extraArgs, token);
                 }
->>>>>>> 6e3fb7e6
             else
             {
                 throw new SimulationException($"Get error: Output with key {argRefId} not found");
