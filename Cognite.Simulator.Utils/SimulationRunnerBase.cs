--- conflicted
+++ resolved
@@ -375,16 +375,10 @@
             Dictionary<string, string> metadata,
             CancellationToken token)
         {
-<<<<<<< HEAD
             Console.WriteLine("simEv.Run.LogId");
             Console.WriteLine(simEv.Run.LogId);
             using (LogContext.PushProperty("LogId", simEv.Run.LogId)) {
-                if (modelState == null)
-                {
-                    throw new ArgumentNullException(nameof(modelState));
-                }
-                if (simEv == null)
-=======
+                
             if (modelState == null)
             {
                 throw new ArgumentNullException(nameof(modelState));
@@ -414,7 +408,6 @@
                 }
                 // Determine the validation end time
                 if (simEv.Run.ValidationEndTime.HasValue)
->>>>>>> dc184e30
                 {
                     throw new ArgumentNullException(nameof(simEv));
                 }
@@ -423,13 +416,6 @@
                     throw new ArgumentNullException(nameof(configObj));
                 }
 
-<<<<<<< HEAD
-                simEv.Run = await UpdateSimulationRunStatus(
-                    simEv.Run.Id,
-                    SimulationRunStatus.running,
-                    null,
-                    token).ConfigureAwait(false);
-=======
                 // Find the sampling configuration results
                 samplingRange = await SimulationUtils.RunSteadyStateAndLogicalCheck(
                     _cdfDataPoints,
@@ -473,7 +459,6 @@
                     token,
                     simEv.RunConfiguration
                 ).ConfigureAwait(false);
->>>>>>> dc184e30
 
                 SamplingRange samplingRange = null;
                 var validationEnd = startTime;
