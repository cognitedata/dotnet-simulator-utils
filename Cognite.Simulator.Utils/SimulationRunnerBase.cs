--- conflicted
+++ resolved
@@ -577,28 +577,6 @@
                 throw new ArgumentNullException(nameof(configObj));
             }
 
-<<<<<<< HEAD
-=======
-            _logger.LogDebug("Storing run configuration in CDF");
-            if (simEv.HasSimulationRun)
-            {
-                simEv.RunConfiguration.Add("runId", simEv.Run.Id.ToString());
-            }
-            else
-            {
-                simEv.RunConfiguration.Add("runEventId", simEv.Event.ExternalId);
-            }
-
-            // Create a dictionary with the run details
-            if (samplingRange != null)
-            {
-                simEv.RunConfiguration.Add("simulationTime", samplingRange.Midpoint.ToString());
-            }
-            simEv.RunConfiguration.Add("modelVersion", modelState.Version.ToString());
-
-            // Validation range details
-            simEv.RunConfiguration.Add("validationWindow", configObj.DataSampling.ValidationWindow.ToString());
->>>>>>> 25733df9
             simEv.RunConfiguration.Add("validationStart", validationEnd.AddMinutes(-configObj.DataSampling.ValidationWindow).ToUnixTimeMilliseconds().ToString());
             simEv.RunConfiguration.Add("validationEnd", validationEnd.ToUnixTimeMilliseconds().ToString());
 
