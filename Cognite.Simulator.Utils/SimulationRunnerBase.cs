--- conflicted
+++ resolved
@@ -197,14 +197,9 @@
                     {
                         try
                         {
-<<<<<<< HEAD
+                            runItem.ValidateReadinessForExecution(_connectorConfig.SimulationRunTolerance);
                             (modelState, routineRev) = await GetModelAndRoutine(runItem).ConfigureAwait(false);
                             if (routineRev == null || connectorExternalId != routineRev.SimulatorIntegrationExternalId)
-=======
-                            runItem.ValidateReadinessForExecution(_connectorConfig.SimulationRunTolerance);
-                            (modelState, routineRev) = await GetModelAndRoutine(runItem, connectorIdList).ConfigureAwait(false);
-                            if (routineRev == null || !connectorIdList.Contains(routineRev.SimulatorIntegrationExternalId))
->>>>>>> 39e384ee
                             {
                                 _logger.LogError("Skip simulation run that belongs to another connector: {Id} {Connector}",
                                 runId,
@@ -277,23 +272,11 @@
                 throw new SimulationException($"Could not find a routine revision for model: {modelRevExternalId} routineRevision: {simEv.Run.RoutineRevisionExternalId}");
             }
 
-<<<<<<< HEAD
             if (_connectorConfig.GetConnectorName() != routineRev.SimulatorIntegrationExternalId)
             {
                 return (model, null);
             }
-            if (simEv.Run.Status == SimulationRunStatus.running)
-            {
-                _logger.LogError("Simulation run {Id} could not finish properly. This could be due to a connector being unexpectedly stopped during the run", runId);
-                throw new ConnectorException("Simulation entered unrecoverable state failed");
-            }
-=======
-            if (!integrations.Contains(routineRev.SimulatorIntegrationExternalId))
-            {
-                return (model, null);
-            }
             
->>>>>>> 39e384ee
             return (model, routineRev);
         }
 
