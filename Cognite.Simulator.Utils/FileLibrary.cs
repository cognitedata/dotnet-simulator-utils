--- conflicted
+++ resolved
@@ -180,61 +180,6 @@
         /// been downloaded.
         /// </summary>
         private async Task FindFilesByRevisions(
-<<<<<<< HEAD
-=======
-            bool onlyLatest,
-            CancellationToken token)
-        {
-            long createdAfter = 
-                onlyLatest && !_libState.DestinationExtractedRange.IsEmpty ?
-                    _libState.DestinationExtractedRange.Last.ToUnixTimeMilliseconds() : 0;
-
-            var simulatorsExternalIds = _simulators.Select(s => s.Name).ToList();
-
-            var modelsRes = await CdfSimulatorResources
-                .ListSimulatorModelsAsync(new SimulatorModelQuery() {
-                    Filter = new SimulatorModelFilter() {
-                        SimulatorExternalIds = simulatorsExternalIds
-                    }
-                }, token).ConfigureAwait(false);
-
-            var modelsMap = modelsRes.Items.ToDictionary(m => m.ExternalId, m => m);
-
-            var modelExternalIds = modelsRes.Items.Select(m => m.ExternalId).ToList();
-
-            var modelRevisionsRes = await CdfSimulatorResources
-                .ListSimulatorModelRevisionsAsync(
-                    new SimulatorModelRevisionQuery() {
-                        Filter = new SimulatorModelRevisionFilter() {
-                            CreatedTime = new CogniteSdk.TimeRange() {  Min = createdAfter + 1 },
-                            ModelExternalIds = modelExternalIds,  
-                        }
-                    },
-                    token
-                ).ConfigureAwait(false);
-
-            foreach (var revision in modelRevisionsRes.Items) {
-                var model = modelsMap[revision.ModelExternalId];
-                T rState = StateFromModelRevision(revision, model);
-                if (rState == null)
-                {
-                    continue;
-                }
-                var revisionId = revision.Id.ToString();
-                if (!State.ContainsKey(revisionId))
-                {
-                    // If the revision does not exist locally, add it to the state store
-                    State.Add(revisionId, rState);
-                }
-            }
-        }
-
-        /// <summary>
-        /// Deprecated: based on files API.
-        /// Used only for calculations now.
-        /// </summary>
-        private async Task FindFilesByMetadata(
->>>>>>> 441e40f8
             bool onlyLatest,
             CancellationToken token)
         {
@@ -422,15 +367,11 @@
                         CogniteTime.FromUnixTimeMilliseconds(file.UpdatedTime).ToISOString());
                     try
                     {   
-<<<<<<< HEAD
                         if (_resourceType != SimulatorDataType.ModelFile) {
                             continue; // TODO this is handled by routines now, we don't need to download files
                             // TODO: this method shouldn't even run for routines (?)
                         }
                         var fileId = new Identity(file.CdfId);
-=======
-                        var fileId = _resourceType == SimulatorDataType.ModelFile ? new Identity(file.CdfId) : new Identity(file.Id);
->>>>>>> 441e40f8
                         var response = await CdfFiles
                             .DownloadAsync(new[] { fileId }, token)
                             .ConfigureAwait(false);
