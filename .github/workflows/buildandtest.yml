name: Build and Test

on:
  push:
    branches: [ "main" ]
  pull_request:
    branches: [ "main" ]

jobs:
  build-matrix:
    runs-on: ${{ matrix.os }}
    strategy:
      matrix:
        os: [ubuntu-latest, windows-latest]
    steps:
      - uses: actions/checkout@v4
      - name: Setup .NET
        uses: actions/setup-dotnet@v4
        with:
          dotnet-version: 8
      - name: Restore dependencies
        run: dotnet restore
      - name: Build
        run: dotnet build --no-restore
      - name: Format
        run: dotnet format --verify-no-changes --severity=error
      - name: Test
        run: dotnet test --no-restore --verbosity normal /p:Exclude="[*.Test]*" /p:CollectCoverage=true /p:CoverletOutputFormat=opencover /p:CoverletOutput=TestResults/ ./Cognite.Simulator.Tests/ --logger:"console"
        env:
          COGNITE_PROJECT: ${{ secrets.COGNITE_PROJECT }}
          COGNITE_HOST: ${{ secrets.COGNITE_HOST }}
          AZURE_TENANT: ${{ secrets.AZURE_TENANT }}
          AZURE_CLIENT_ID: ${{ secrets.AZURE_CLIENT_ID }}
          AZURE_CLIENT_SECRET: ${{ secrets.AZURE_CLIENT_SECRET }}
      - name: Upload coverage to artifacts
        uses: actions/upload-artifact@v4
        with:
          name: coverage-${{ matrix.os }}
          path: ./Cognite.Simulator.Tests/TestResults/coverage.opencover.xml
          retention-days: 1
  
  build:
    needs: build-matrix
    runs-on: ubuntu-latest 
    steps:
      - name: Report build status
        run: echo "All matrix builds completed successfully"

  upload-coverage:
    needs: build
    runs-on: ubuntu-latest
    steps:
<<<<<<< HEAD
    - uses: actions/checkout@v4
    - name: Setup .NET
      uses: actions/setup-dotnet@v4
      with:
        dotnet-version: 8
    - name: Restore dependencies
      run: dotnet restore
    - name: Build
      run: dotnet build --no-restore
    - name: Format
      run: dotnet format --verify-no-changes
    - name: Test
      run: dotnet test --no-restore --verbosity normal /p:Exclude="[*.Test]*" /p:CollectCoverage=true /p:CoverletOutputFormat=opencover /p:CoverletOutput=TestResults/ ./Cognite.Simulator.Tests/  --logger:"console"
      env:
        COGNITE_PROJECT: ${{ secrets.COGNITE_PROJECT }}
        COGNITE_HOST: ${{ secrets.COGNITE_HOST }}
        AZURE_TENANT: ${{ secrets.AZURE_TENANT }}
        AZURE_CLIENT_ID: ${{ secrets.AZURE_CLIENT_ID }}
        AZURE_CLIENT_SECRET: ${{ secrets.AZURE_CLIENT_SECRET }}
    - name: Upload coverage to Codecov
      uses: codecov/codecov-action@v5
      with:
        token: ${{ secrets.CODECOV_TOKEN }}
=======
      - uses: actions/checkout@v4
      
      - name: Download Ubuntu coverage
        uses: actions/download-artifact@v4
        with:
          name: coverage-ubuntu-latest
          path: ./coverage-ubuntu
      
      - name: Download Windows coverage
        uses: actions/download-artifact@v4
        with:
          name: coverage-windows-latest
          path: ./coverage-windows
      
      - name: Upload combined coverage to Codecov
        uses: codecov/codecov-action@v5
        with:
          token: ${{ secrets.CODECOV_TOKEN }}
          files: ./coverage-ubuntu/coverage.opencover.xml,./coverage-windows/coverage.opencover.xml
          fail_ci_if_error: true
>>>>>>> 4082e0a1
<|MERGE_RESOLUTION|>--- conflicted
+++ resolved
@@ -23,7 +23,7 @@
       - name: Build
         run: dotnet build --no-restore
       - name: Format
-        run: dotnet format --verify-no-changes --severity=error
+        run: dotnet format --verify-no-changes
       - name: Test
         run: dotnet test --no-restore --verbosity normal /p:Exclude="[*.Test]*" /p:CollectCoverage=true /p:CoverletOutputFormat=opencover /p:CoverletOutput=TestResults/ ./Cognite.Simulator.Tests/ --logger:"console"
         env:
@@ -50,31 +50,6 @@
     needs: build
     runs-on: ubuntu-latest
     steps:
-<<<<<<< HEAD
-    - uses: actions/checkout@v4
-    - name: Setup .NET
-      uses: actions/setup-dotnet@v4
-      with:
-        dotnet-version: 8
-    - name: Restore dependencies
-      run: dotnet restore
-    - name: Build
-      run: dotnet build --no-restore
-    - name: Format
-      run: dotnet format --verify-no-changes
-    - name: Test
-      run: dotnet test --no-restore --verbosity normal /p:Exclude="[*.Test]*" /p:CollectCoverage=true /p:CoverletOutputFormat=opencover /p:CoverletOutput=TestResults/ ./Cognite.Simulator.Tests/  --logger:"console"
-      env:
-        COGNITE_PROJECT: ${{ secrets.COGNITE_PROJECT }}
-        COGNITE_HOST: ${{ secrets.COGNITE_HOST }}
-        AZURE_TENANT: ${{ secrets.AZURE_TENANT }}
-        AZURE_CLIENT_ID: ${{ secrets.AZURE_CLIENT_ID }}
-        AZURE_CLIENT_SECRET: ${{ secrets.AZURE_CLIENT_SECRET }}
-    - name: Upload coverage to Codecov
-      uses: codecov/codecov-action@v5
-      with:
-        token: ${{ secrets.CODECOV_TOKEN }}
-=======
       - uses: actions/checkout@v4
       
       - name: Download Ubuntu coverage
@@ -94,5 +69,4 @@
         with:
           token: ${{ secrets.CODECOV_TOKEN }}
           files: ./coverage-ubuntu/coverage.opencover.xml,./coverage-windows/coverage.opencover.xml
-          fail_ci_if_error: true
->>>>>>> 4082e0a1
+          fail_ci_if_error: true