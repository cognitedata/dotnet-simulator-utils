--- conflicted
+++ resolved
@@ -15,15 +15,7 @@
 
     public override void SetInput(SimulatorRoutineRevisionInput inputConfig, SimulatorValueItem input, Dictionary<string, string> arguments, CancellationToken _token)
     {
-<<<<<<< HEAD
-        if (arguments == null)
-        {
-            throw new ArgumentNullException(nameof(arguments));
-        }
-
-=======
         ArgumentNullException.ThrowIfNull(input);
->>>>>>> 57c322d4
         var rowStr = arguments["row"];
         var colStr = arguments["col"];
         var row = int.Parse(rowStr);
@@ -57,16 +49,8 @@
 
     public override SimulatorValueItem GetOutput(SimulatorRoutineRevisionOutput outputConfig, Dictionary<string, string> arguments, CancellationToken _token)
     {
-<<<<<<< HEAD
-        if (arguments == null)
-        {
-            throw new ArgumentNullException(nameof(arguments));
-        }
-
-=======
         ArgumentNullException.ThrowIfNull(outputConfig);
         ArgumentNullException.ThrowIfNull(arguments);
->>>>>>> 57c322d4
         var rowStr = arguments["row"];
         var colStr = arguments["col"];
         var row = int.Parse(rowStr);
