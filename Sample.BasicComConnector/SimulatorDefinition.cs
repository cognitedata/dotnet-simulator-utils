using CogniteSdk.Alpha;

static class SimulatorDefinition
{
    public static SimulatorCreate Get()
    {
        return new SimulatorCreate()
        {
            ExternalId = "Excel",
            Name = "Excel",
<<<<<<< HEAD
            FileExtensionTypes = new List<string> { "xlsx" },
=======
            FileExtensionTypes = new List<string> { "xlsx", "xlsm" },
>>>>>>> 2505414f
            ModelTypes = new List<SimulatorModelType> {
                    new SimulatorModelType {
                        Name = "Spreadsheet",
                        Key = "Spreadsheet",
                    }
                },
            StepFields = new List<SimulatorStepField> {
                new SimulatorStepField {
                    StepType = "get/set",
                    Fields = new List<SimulatorStepFieldParam> {
                        new SimulatorStepFieldParam {
                            Name = "sheet",
                            Label = "Sheet Name",
                            Info = "Name of the worksheet (e.g., 'Sheet1')",
                        },
                        new SimulatorStepFieldParam {
                            Name = "cell",
                            Label = "Cell Reference",
                            Info = "Excel cell reference (e.g., 'A1', 'B2', 'C3')",
                        },
                    },
                },
                new SimulatorStepField {
                    StepType = "command",
                    Fields = new List<SimulatorStepFieldParam> {
                        new SimulatorStepFieldParam {
                            Name = "command",
                            Label = "Command",
                            Info = "Select a command",
                            Options = new List<SimulatorStepFieldOption> {
                                new SimulatorStepFieldOption {
                                    Label = "Pause Calculations",
                                    Value = "Pause",
                                },
                                new SimulatorStepFieldOption {
                                    Label = "Perform Calculation",
                                    Value = "Calculate",
                                }
                            },
                        },
                    },
                },
            },
            UnitQuantities = new List<SimulatorUnitQuantity>() {
                new SimulatorUnitQuantity {
                    Name = "Unitless",
                    Label = "Unitless",
                    Units = new List<SimulatorUnitEntry> {
                        new SimulatorUnitEntry {
                            Name = "",
                            Label = "",
                        },
                    },
                },
            },
        };
    }
}<|MERGE_RESOLUTION|>--- conflicted
+++ resolved
@@ -8,11 +8,7 @@
         {
             ExternalId = "Excel",
             Name = "Excel",
-<<<<<<< HEAD
-            FileExtensionTypes = new List<string> { "xlsx" },
-=======
             FileExtensionTypes = new List<string> { "xlsx", "xlsm" },
->>>>>>> 2505414f
             ModelTypes = new List<SimulatorModelType> {
                     new SimulatorModelType {
                         Name = "Spreadsheet",
