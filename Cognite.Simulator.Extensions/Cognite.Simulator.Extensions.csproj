--- conflicted
+++ resolved
@@ -21,13 +21,8 @@
     <None Include="..\LICENSE" Pack="true" Visible="false" PackagePath="" />
   </ItemGroup> 
   <ItemGroup>
-<<<<<<< HEAD
-    <!-- <PackageReference Include="Cognite.Extensions" Version="1.19.0" /> -->
-    <ProjectReference Include="..\..\dotnet-extractor-utils\Cognite.Extensions\Cognite.Extensions.csproj" />
-=======
     <PackageReference Include="Cognite.Extensions" Version="1.18.1" />
     <!-- <ProjectReference Include="..\..\dotnet-extractor-utils\Cognite.Extensions\Cognite.Extensions.csproj" /> -->
->>>>>>> 441e40f8
   </ItemGroup> 
 
 </Project>